--- conflicted
+++ resolved
@@ -96,12 +96,10 @@
 set_property( TEST well_lgr_load1 PROPERTY LABELS StatoilData )
 set_property( TEST well_lgr_load2 PROPERTY LABELS StatoilData )
 set_property( TEST well_dualp    PROPERTY LABELS StatoilData )
-<<<<<<< HEAD
 set_property( TEST well_state_load1 PROPERTY LABELS StatoilData )
 set_property( TEST well_state_load2 PROPERTY LABELS StatoilData )
 set_property( TEST well_state_load3 PROPERTY LABELS StatoilData )
 set_property( TEST well_state_load4 PROPERTY LABELS StatoilData )
-set_property( TEST well_ts PROPERTY LABELS StatoilData )
 set_property( TEST well_dualp PROPERTY LABELS StatoilData )
 set_property( TEST well_conn_load1 PROPERTY LABELS StatoilData )
 set_property( TEST well_conn_load2 PROPERTY LABELS StatoilData )
@@ -112,6 +110,4 @@
 set_property( TEST well_info PROPERTY LABELS StatoilData )
 set_property( TEST well_segment_load PROPERTY LABELS StatoilData )
 set_property( TEST well_segment_branch_conn_load PROPERTY LABELS StatoilData )
-=======
-set_property( TEST well_ts PROPERTY LABELS StatoilData )
->>>>>>> 399f1f41
+set_property( TEST well_ts PROPERTY LABELS StatoilData )