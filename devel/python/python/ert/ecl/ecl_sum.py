#  Copyright (C) 2011  Statoil ASA, Norway. 
#   
#  The file 'ecl_sum.py' is part of ERT - Ensemble based Reservoir Tool. 
#   
#  ERT is free software: you can redistribute it and/or modify 
#  it under the terms of the GNU General Public License as published by 
#  the Free Software Foundation, either version 3 of the License, or 
#  (at your option) any later version. 
#   
#  ERT is distributed in the hope that it will be useful, but WITHOUT ANY 
#  WARRANTY; without even the implied warranty of MERCHANTABILITY or 
#  FITNESS FOR A PARTICULAR PURPOSE.   
#   
#  See the GNU General Public License at <http://www.gnu.org/licenses/gpl.html> 
#  for more details. 
"""
Module for loading and querying summary data.

The low-level organisation of summary data is extensively documented
in the C source files ecl_sum.c, ecl_smspec.c and ecl_sum_data in the
libecl/src directory.
"""

# Observe that there is some convention conflict with the C code
# regarding order of arguments: The C code generally takes the time
# index as the first argument and the key/key_index as second
# argument. In the python code this order has been reversed.



import libecl
from   ert.cwrap.cwrap       import *
from   ert.cwrap.cclass      import CClass
from   ert.util.stringlist   import StringList
from   ert.util.ctime        import ctime 
from   ert.ert.erttypes      import time_vector

import  numpy


#import ert.ecl_plot.sum_plot as sum_plot

# The date2num function is a verbatim copy of the _to_ordinalf()
# function from the matplotlib.dates module. Inserted here only to
# avoid importing the full matplotlib library. The date2num
# implementation could be replaced with:
#
#   from matplotlib.dates import date2num

HOURS_PER_DAY     = 24.0
MINUTES_PER_DAY   =  60*HOURS_PER_DAY
SECONDS_PER_DAY   =  60*MINUTES_PER_DAY
MUSECONDS_PER_DAY = 1e6*SECONDS_PER_DAY

def date2num( dt ):
    """
    Convert a python datetime instance to UTC float days.

    Convert datetime to the Gregorian date as UTC float days,
    preserving hours, minutes, seconds and microseconds, return value
    is a float. The function is a verbatim copy of the _to_ordinalf()
    function from the matplotlib.dates module.
    """

    if hasattr(dt, 'tzinfo') and dt.tzinfo is not None:
        delta = dt.tzinfo.utcoffset(dt)
        if delta is not None:
            dt -= delta
            
    base =  float(dt.toordinal())
    if hasattr(dt, 'hour'):
        base += (dt.hour/HOURS_PER_DAY     + 
                 dt.minute/MINUTES_PER_DAY +
                 dt.second/SECONDS_PER_DAY + 
                 dt.microsecond/MUSECONDS_PER_DAY )
    return base



class EclSumNode:
    def __init__(self , mini_step , report_step , days , date , mpl_date , value):
        """
        EclSumNode is a 'struct' with a summary value and time.

        EclSumNode - a small 'struct' with a summary value and time in
        several formats. When iterating over a EclSumVector instance
        you will get EclSumNode instances. The content of the
        EclSumNode type is stored as plain attributes:

            value       : The actual value
            report_step : The report step
            mini_step   : The ministep
            days        : Days since simulation start
            date        : The simulation date
            mpl_date    : A date format suitable for matplotlib 

        """
        self.value       = value  
        self.report_step = report_step
        self.mini_step   = mini_step
        self.days        = days
        self.date        = date
        self.mpl_date    = mpl_date

    def __str__(self):
        return "<EclSumNode: days:%g  value:%g>" % ( self.days , self.value )


class EclSumVector:
    def __init__(self , parent , key , report_only):
        """
        A summary vector with a vector of values and time.
        
        A summary vector contains the the full time history of one
        key, along with the corresponding time vectors in several
        different time formats. Depending on the report_only argument
        the data vectors in the EclSumVector can either contain all
        the time values, or only those corresponding to report_steps.

        The EclSumVector contains a reference to the parent EclSum
        structure and this is used to implement several of the
        properties and methods of the object; the EclSum vector
        instances should therefor only be instantiated through the
        EclSum.get_vector() method, and not manually with the
        EclSumVector() constructor.
        """
        self.parent         = parent
        self.key            = key
        self.report_only    = report_only
        
        self.__dates       = parent.get_dates( report_only )
        self.__days        = parent.get_days( report_only )
        self.__mpl_dates   = parent.get_mpl_dates( report_only )
        self.__mini_step   = parent.get_mini_step( report_only )
        self.__report_step = parent.get_report_step( report_only )
        self.__values      = None


    def __str__(self):
        return "<Summary vector: %s>" % self.key
        

    @property
    def unit( self ):
        """
        The unit of this vector.
        """
        return self.parent.get_unit( self.key )
    
    def assert_values( self ):
        """
        This function will load and internalize all the values.
        """
        if self.__values == None:
            self.__values = self.parent.get_values( self.key , self.report_only )
            
    @property
    def values( self ):
        """
        All the summary values of the vector, as a numpy vector.
        """
        self.assert_values( )
        return self.__values

    @property
    def dates( self ):
        """
        All the dates of the vector, list of datetime() instances.
        """
        return self.__dates

    @property
    def days( self ):
        """
        The time in days as a numpy vector.

        In the case of lab unit this will be hours.
        """
        return self.__days

    @property
    def mpl_dates( self ):
        """
        All the dates as numpy vector of dates in matplotlib format.
        """
        return self.__mpl_dates

    @property
    def mini_step( self ):
        """
        All the ministeps of the vector.

        Ministeps is the ECLIPSE notion of timesteps. The ministeps
        are numbered sequentially starting at zero; if you have loaded
        the entire simulation the ministep number will correspond to
        the natural indexing. The length of each ministep is
        determined by the convergence properties of the ECLIPSE
        simulation.
        """
        return self.__mini_step

    @property
    def report_step( self ):
        """
        All the report_step of the vector.
        """
        return self.__report_step

    
    def __iget__( self , index ):
        """
        Will return an EclSumNode for element @index; should be called
        through the [] operator, otherwise you can come across
        unitialized data.
        """
        return EclSumNode( self.__mini_step[index] , 
                           self.__report_step[index] , 
                           self.__days[index] , 
                           self.__dates[index] , 
                           self.__mpl_dates[index] , 
                           self.__values[index])
    

    def __len__(self):
        """
        The length of the vector - used for the len() builtin.
        """
        return len(self.__days)


    def __getitem__(self , index):
        """
        Implements the [] operator.
        
        Will return EclSumNode instance according to @index. The index
        value will be interpreted as in a normal python [] lookup,
        i.e. negative values will be interpreted as starting from the
        right and also slice notation is allowed[*]. 

        [*] Observe that in the case of slices the return value will
            not be a proper EclSumVector instance, but rather a normal
            Python list of EclSumNode instances.
        """
        self.assert_values( )
        length = len( self.values )
        if isinstance( index, int):
            if index < 0:
                index += len(self.__values)
            if index < 0 or index > length:
                raise KeyError("Invalid index:%d out of range [0:%d)" % ( index , length))
            else:
                return self.__iget__( index )
        elif isinstance( index , slice ):
            # Observe that the slice based lookup does __not__ return 
            # a proper EclSumVector instance; it will merely return 
            # a simple Python list with EclSumNode instances.
            (start , stop , step) = index.indices( length )
            index = start
            sub_vector = []
            while index < stop:
                sub_vector.append( self.__iget__(index) )
                index += step
            return sub_vector
                
        raise KeyError("Invalid index:%s - must have integer or slice." % index)

    @property
    def first( self ):
        """
        Will return the first EclSumNode in this vector.
        """
        self.assert_values( )
        return self.__iget__( 0 )

    @property
    def last( self ):
        """
        Will return the last EclSumNode in this vector.
        """
        self.assert_values( )
        
        index = len(self.__values) - 1
        return self.__iget__( index )

    @property
    def last_value( self ):
        """
        Will return the last value in this vector.
        """
        self.assert_values( )
        
        index = len(self.__values) - 1
        return self.__iget__( index ).value

    
    
    def get_interp( self , days = None , date = None):
        """
        Will lookup value interpolated to @days or @date.

        The function requires one, and only one, time indicator in
        terms of @days or @date. If the @date variable is given that
        should be Python datetime instance.

           vec = sum["WWCT:A-3"]
           vec.get_interp( days = 100 )
           vec.get_interp( date = datetime.date( year , month , day ))

        This function will crash and burn if the time arguments are
        invalid; if in doubt you should check first.
        """
        return self.parent.get_interp( self.key , days , date )


    def get_interp_vector( self , days_list = None , date_list = None):
        """
        Will return Python list of interpolated values.
        
        See get_interp() for further details.
        """
        return self.parent.get_interp_vector( self.key , days_list , date_list )


    def get_from_report( self , report_step ):
        """
        Will lookup the value based on @report_step.
        """
        return self.parent.get_from_report( self.key , report_step )
    
    #################################################################

    def first_gt_index( self , limit ):
        """
        Locates first index where the value is above @limit.

        Observe that this method will raise an exception if it is
        called from a vector instance with report_only = True.
        """
        if not self.report_only:
            key_index  = cfunc.get_general_var_index( self.parent , self.key )
            time_index = cfunc.get_first_gt( self.parent , key_index , limit )
            return time_index
        else:
            raise Exception("Sorry - first_gt_index() can not be called for vectors with report_only=True")

    def first_gt( self , limit ):
        """
        Locate the first EclSumNode where value is above @limit.

           vec = sum["WWCT:A-3"]
           w = vec.first_gt( 0.50 )
           print "Water cut above 0.50 in well A-3 at: %s" % w.date

        Uses first_gt_index() internally and can not be called for
        vectors with report_only = True.
        """
        time_index = self.first_gt_index( limit )
        print time_index
        if time_index >= 0:
            return self.__iget__( time_index )
        else:
            return None

    def first_lt_index( self , limit ):
        """
        Locates first index where the value is below @limit.

        See first_gt_index() for further details.
        """
        if not self.report_only:
            key_index  = cfunc.get_general_var_index( self.parent , self.key )
            time_index = cfunc.get_first_lt( self.parent , key_index , limit )
            return time_index
        else:
            raise Exception("Sorry - first_lt_index() can not be called for vectors with report_only=True")

    def first_lt( self , limit ):
        """
        Locates first element where the value is below @limit.

        See first_gt() for further details.
        """
        time_index = self.first_lt_index( limit )
        if time_index >= 0:
            return self.__iget__( time_index )
        else:
            return None
            

    #def plot(self):
    #    sum_plot.plot_vector( self )
        



    #################################################################


class EclSMSPECNode( CClass ):
    """
    Small class with some meta information about a summary variable.

    The summary variables have different attributes, like if they
    represent a total quantity, a rate or a historical quantity. These
    quantities, in addition to the underlying values like WGNAMES,
    KEYWORD and NUMS taken from the the SMSPEC file are stored in this
    structure.
    """
    def __new__(cls , c_ptr , parent):
        if c_ptr:
            obj = object.__new__( cls )
            obj.init_cref( c_ptr , parent )
            return obj
        else:
            return None

    @property
    def is_total(self):
        """
        Will check if the node corresponds to a total quantity.

        The question of whether a variable corresponds to a 'total'
        quantity or not can be interesting for e.g. interpolation
        purposes. The actual question whether a quantity is total or
        not is based on a hardcoded list in smspec_node_set_flags() in
        smspec_node.c; this list again is based on the tables 2.7 -
        2.11 in the ECLIPSE fileformat documentation.
        """
        return cfunc.node_is_total( self )

    @property
    def is_rate(self):
        """
        Will check if the variable in question is a rate variable.

        The conecpt of rate variabel is important (internally) when
        interpolation values to arbitrary times.
        """
        return cfunc.node_is_rate( self )


    @property
    def is_historical(self):
        """
        Checks if the key corresponds to a historical variable.
        
        The check is only based on the last character; all variables
        ending with 'H' are considered historical.
        """
        return cfunc.node_is_historical( self )

    
    @property
    def unit(self):
        """
        Returns the unit of this node as a string.
        """
        return cfunc.node_unit( self )

    @property
    def wgname(self):
        """
        Returns the WGNAME property for this node.

        Many variables do not have the WGNAME property, i.e. the field
        related variables like FOPT and the block properties like
        BPR:10,10,10. For these variables the function will return
        None, and not the ECLIPSE dummy value: ":+:+:+:+".
        """
        return cfunc.node_wgname(self)


    @property
    def keyword(self):
        """
        Returns the KEYWORD property for this node.

        The KEYWORD property is the main classification property in
        the ECLIPSE SMSPEC file. The properties of a variable can be
        read from the KEWYORD value; see table 3.4 in the ECLIPSE file
        format reference manual.
        """
        return cfunc.node_keyword( self )
    
    @property
    def num(self):
        """
        Returns the NUMS value for this keyword; or None.

        Many of the summary keywords have an integer stored in the
        vector NUMS as an attribute, i.e. the block properties have
        the global index of the cell in the nums vector. If the
        variable in question makes use of the NUMS value this property
        will return the value, otherwise it will return None:

           sum.smspec_node("FOPT").num     => None
           sum.smspec_node("BPR:1000").num => 1000
        """
        if cfunc.node_need_num( self ):
            return cfunc.node_num(self)
        else:
            return None
        

        



class EclSum( CClass ):
    
    def __new__( cls , load_case , join_string = ":" , include_restart = True):
        """
        Loads a new EclSum instance with summary data.

        Loads a new summary results from the ECLIPSE case given by
        argument @load_case; @load_case should be the basename of the ECLIPSE
        simulation you want to load. @load_case can contain a leading path
        component, and also an extension - the latter will be ignored.
        
        The @join_string is the string used when combining elements
        from the WGNAMES, KEYWORDS and NUMS vectors into a composit
        key; with @join_string == ":" the water cut in well OP_1 will
        be available as "WWCT:OP_1".

        If the @include_restart parameter is set to true the summary
        loader will, in the case of a restarted ECLIPSE simulation,
        try to load summary results also from the restarted case.
        """
        c_ptr = cfunc.fread_alloc( load_case , join_string , include_restart)
        if c_ptr:
            obj = object.__new__( cls )
            obj.init_cobj( c_ptr , cfunc.free )
            return obj
        else:
            return None
        

    def __init__(self , load_case , join_string = ":" ,include_restart = True , c_ptr = None):
        """
        Initialize a new EclSum instance.

        See __new__() for further documentation.
        """
        self.load_case       = load_case
        self.join_string     = join_string
        self.include_restart = include_restart
        
        # Initializing the time vectors
        length = self.length
        self.__dates       = [ 0 ] * length
        self.__report_step = numpy.zeros( length , dtype = numpy.int32)
        self.__mini_step   = numpy.zeros( length , dtype = numpy.int32)
        self.__days        = numpy.zeros( length )
        self.__mpl_dates   = numpy.zeros( length )
        for i in range( length ):
            self.__days[i]        = cfunc.iget_sim_days( self , i )
            self.__dates[i]       = cfunc.iget_sim_time( self , i).datetime()
            self.__report_step[i] = cfunc.iget_report_step( self , i )
            self.__mini_step[i]   = cfunc.iget_mini_step( self , i )
            self.__mpl_dates[i]   = date2num( self.__dates[i] )

        index_list = self.report_index_list()
        length = len( index_list )
        self.__datesR       = [ 0 ] * length
        self.__report_stepR = numpy.zeros( length , dtype = numpy.int32)
        self.__mini_stepR   = numpy.zeros( length , dtype = numpy.int32)
        self.__daysR        = numpy.zeros( length )
        self.__mpl_datesR   = numpy.zeros( length )
        for i in range( length ):
            time_index = index_list[ i ]
            self.__daysR[i]        = cfunc.iget_sim_days( self , time_index )
            self.__datesR[i]       = cfunc.iget_sim_time( self , time_index).datetime()
            self.__report_stepR[i] = cfunc.iget_report_step( self , time_index )
            self.__mini_stepR[i]   = cfunc.iget_mini_step( self , time_index )
            self.__mpl_datesR[i]   = date2num( self.__datesR[i] )
        


    def get_vector( self , key , report_only = False):
        """
        Will return EclSumVector according to @key.

        Will raise exception KeyError if the summary object does not
        have @key.
        """
        if self.has_key( key ):
            return EclSumVector( self , key , report_only )
        else:
            raise KeyError("Summary object does not have key: %s" % key)


    def report_index_list( self ):
        """
        Internal function for working with report_steps.
        """
        first_report = self.first_report
        last_report  = self.last_report
        index_list = []
        for report_step in range( first_report , last_report + 1):
            time_index = cfunc.get_report_end( self , report_step )
            index_list.append( time_index )
        return index_list


    
    def wells( self , pattern = None ):
        """
        Will return a list of all the well names in case.

        If the pattern variable is different from None only wells
        matching the pattern will be returned; the matching is based
        on fnmatch(), i.e. shell style wildcards.
        """
        c_ptr = cfunc.create_well_list( self , pattern )
        return StringList( c_ptr = c_ptr )


    def groups( self , pattern = None ):
        """
        Will return a list of all the group names in case.

        If the pattern variable is different from None only groups
        matching the pattern will be returned; the matching is based
        on fnmatch(), i.e. shell style wildcards.
        """
        c_ptr = cfunc.create_group_list( self , pattern )
        return StringList( c_ptr = c_ptr )

    
    def get_values( self , key , report_only = False):
        """
        Will return numpy vector of all values according to @key.
        
        If the optional argument report_only is true only the values
        corresponding to report steps are included.  The method is
        also available as the 'values' property of an EclSumVector
        instance.
        """
        if self.has_key( key ):
            key_index = cfunc.get_general_var_index( self , key )
            if report_only:
                index_list = self.report_index_list()
                values = numpy.zeros( len(index_list) )
                for i in range(len( index_list)):
                    time_index = index_list[i]
                    values[i]  = cfunc.iiget( self , time_index , key_index )
            else:
                length = cfunc.data_length( self )
                values = numpy.zeros( length )
                for i in range( length ):
                    values[i] = cfunc.iiget( self , i , key_index )
                    
            return values
        else:
            raise KeyError("Summary object does not have key:%s" % key)


    def get_key_index( self , key ):
        """
        Lookup parameter index of @key.

        All the summary keys identified in the SMSPEC file have a
        corresponding index which is used internally. This function
        will return that index for input key @key, this can then be
        used in subsequent calls to e.g. the iiget() method. This is a
        minor optimization in the case of many lookups of the same
        key:

           sum = ecl.EclSum( case )
           key_index = sum.get_key_index( key )
           for time_index in range( sum.length ):
               value = sum.iiget( time_index , key_index )

        Quite low-level function, should probably rather use a
        EclSumVector based function?
        """
        index = cfunc.get_general_var_index( self , key )
        if index >= 0:
            return index
        else:
            return None


    def get_last_value( self , key ):
        """
        Will return the last value corresponding to @key.

        Typically useful to get the total production at end of
        simulation:

           total_production = sum.last_value("FOPT")

        The alternative method 'last' will return a EclSumNode
        instance with some extra time related information.
        """
        return self[key].last_value

    def get_last( self , key ):
        """
        Will return the last EclSumNode corresponding to @key.

        If you are only interested in the final value, you can use the
        get_last_value() method.
        """
        return self[key].last


    def iiget(self , key_index , time_index):
        """
        Lookup a summary value based on naive @time_index and
        @key_index.

        The iiget() method will lookup a summary value based on the
        'time' value give by @time_index (i.e. naive counting of
        time steps starting at zero), and a key index given by
        @key_index. The @key_index value will typically be obtained
        with the get_key_index() method first.

        This is a quite low level function, in most cases it will be
        natural to go via e.g. an EclSumVector instance.
        """
        return cfunc.iiget( self , time_index , key_index )


    def iget(self , key , time_index):
        """
        Lookup summary value based on @time_index and key.
        
        The @time_index value should be an integer [0,num_steps) and
        @key should be string key. To get all the water cut values
        from a well:

            for time_index in range( sum.length ):
                wwct = sum.iget( time_index , "WWCT:W5" )
                
        This is a quite low level function, in most cases it will be
        natural to go via e.g. an EclSumVector instance.
        """
        return cfunc.get_general_var( self , time_index , key )


    def __getitem__(self , key):
        """
        Implements [] operator - @key should be a summary key.

        The returned value will be a EclSumVector instance.
        """
        return self.get_vector( key )


    def check_sim_time( self , date):
        """
        Will check if the input date is in the time span [sim_start , sim_end].
        """
        return cfunc.check_sim_time( self , ctime(date) )

    
    def get_interp( self , key , days = None , date = None):
        """
        Will lookup vector @key at time given by @days or @date.
        
        Requiers exactly one input argument @days or @date; will raise
        exception ValueError if this is not satisfied. 

        The method will check that the time argument is within the
        time limits of the simulation; if else the method will raise
        exception ValueError.

        Also available as method get_interp() on the EclSumVector
        class.
        """
        if days:
            if date:
                raise ValueError("Must supply either days or date")
            else:
                if cfunc.check_sim_days( self , days ):
                    return cfunc.get_general_var_from_sim_days( self , days , key )
                else:
                    raise ValueError("days:%s is outside range of simulation: [%g,%g]" % (days , self.first_day , self.sim_length))
        elif date:
            if self.check_sim_time( date ):
                return cfunc.get_general_var_from_sim_time( self , ctime(date) , key )
            else:
                raise ValueError("date:%s is outside range of simulation data" % date)
        else:
            raise ValueError("Must supply either days or date")


    def get_report( self , date = None , days = None):
        """
        Will return the report step corresponding to input @date or @days.

        If the input argument does not correspond to any report steps
        the function will return -1. Observe that the function
        requires strict equality.
        """
        if date:
            if days:
                raise ValueError("Must supply either days or date")
            step = cfunc.get_report_step_from_time( self , ctime(date))
        elif days:
            step = cfunc.get_report_step_from_days( self , days)
            
        return step


    def get_report_time( self , report):
        """
        Will return the datetime corresponding to the report_step @report.
        """
        ctime = cfunc.get_report_time( self , report )
        return ctime.date()


    def get_interp_vector( self , key , days_list = None , date_list = None):
        """
        Will return numpy vector with interpolated values.

        Requiers exactly one input argument @days or @date; will raise
        exception ValueError if this is not satisfied. 

        The method will check that the time arguments are within the
        time limits of the simulation; if else the method will raise
        exception ValueError.

        Also available as method get_interp_vector() on the
        EclSumVector class.
        """
        if days_list:
            if date_list:
                raise ValueError("Must supply either days_list or date_list")
            else:
                vector = numpy.zeros( len(days_list ))
                sim_length = self.sim_length
                sim_start  = self.first_day
                index = 0
                for days in days_list:
                    if days >= sim_start and days < sim_length:
                        vector[index] = cfunc.get_general_var_from_sim_days( self , days , key)
                    else:
                        raise ValueError("Invalid days value")
                    index += 1
        elif date_list:
            start_time = self.data_start
            end_time   = self.end_date
            vector = numpy.zeros( len(date_list ))
            index = 0
            for date in date_list:
                if date >= start_time and date <= end_time:
                    vector[index] =  cfunc.get_general_var_from_sim_time( self , ctime(date) , key) 
                else:
                    raise ValueError("Invalid date value")
                index += 1
        else:
            raise ValueError("Must supply either days_list or date_list")
        return vector
                

    def get_from_report( self , key , report_step ):
        """
        Return summary value of @key at time @report_step.
        """
        time_index = cfunc.get_report_end( self , report_step )
        return cfunc.get_general_var( self , time_index , key )
    

    def has_key( self , key):
        """
        Check if summary object has key @key.
        """
        return cfunc.has_key( self, key )


    def smspec_node( self , key ):
        """
        Will return a EclSMSPECNode instance corresponding to @key.

        The returned EclSMPECNode instance can then be used to ask for
        various properties of the variable; i.e. if it is a rate
        variable, what is the unit, if it is a total variable and so
        on.
        """
        if self.has_key( key ):
            c_ptr = cfunc.get_var_node( self , key )
            return EclSMSPECNode( c_ptr , self )
        else:
            raise KeyError("Summary case does not have key:%s" % key)


    def unit(self , key):
        """
        Will return the unit of @key. 
        """
        node = self.smspec_node( key )
        return node.unit
        

    @property
    def case(self):
        """
        Will return the case name of the current instance - optionally including path.
        """
        return cfunc.get_simcase( self )


    @property
    def path(self):
        """
        Will return the path to the current case. Will be None for 
        case in CWD. See also abs_path.
        """
        return cfunc.get_path( self )

    @property
    def base(self):
        """
        Will return the basename of the current case - no path.
        """
        return cfunc.get_base( self )

    @property
    def abs_path(self):
        """
        Will return the absolute path to the current case.
        """
        return cfunc.get_abs_path( self )

    #-----------------------------------------------------------------
    # Here comes functions for getting vectors of the time
    # dimension. All the get_xxx() functions have an optional boolean
    # argument @report_only. If this argument is set to True the
    # functions will return time vectors only corresponding to the
    # report times.
    #            
    # In addition to the get_xxx() methods there are properties with
    # the same name (excluding the 'get'); these properties correspond
    # to an get_xxx() invocation with optional argument report_only
    # set to False (i.e. the defualt).

    @property 
    def days( self ):
        """
        Will return a numpy vector of simulations days.
        """
        return self.get_days(  False )

    def get_days( self , report_only = False):
        """
        Will return a numpy vector of simulations days.

        If the optional argument @report_only is set to True, only
        'days' values corresponding to report steps will be included.
        """
        if report_only:
            return self.__daysR
        else:
            return self.__days

    @property 
    def dates( self ):
        """
        Will return a list of simulation dates.

        The list will be an ordinary Python list, and the dates will
        be in terms ordinary Python datetime values.
        """
        return self.get_dates( False )

    def get_dates( self , report_only = False):
        """
        Will return a list of simulation dates.

        The list will be an ordinary Python list, and the dates will
        be in terms ordinary Python datetime values. If the optional
        argument @report_only is set to True, only dates corresponding
        to report steps will be included.
        """
        if report_only:
            return self.__datesR
        else:
            return self.__dates

    @property
    def mpl_dates( self ):
        """
        Will return a numpy vector of dates ready for matplotlib

        The content of the vector are dates in matplotlib format,
        i.e. floats - generated by the date2num() function at the top
        of this file.
        """
        return self.get_mpl_dates( False )

    def get_mpl_dates( self , report_only = False):
        """
        Will return a numpy vector of dates ready for matplotlib

        If the optional argument @report_only is set to True, only
        dates values corresponding to report steps will be
        included. The content of the vector are dates in matplotlib
        format, i.e. floats - generated by the date2num() function at
        the top of this file.
        """
        if report_only:
            return self.__mpl_datesR
        else:
            return self.__mpl_dates
    
    @property 
    def mini_step( self ):
        """
        Will return a a python list of ministep values.

        Will return a Python list of ministep values from this summary
        case; the ministep values are the internal indexing of
        timesteps provided by the reservoir simulator. In normal cases
        this will be: [0,1,2,3,4,5,....], but in the case of restarted
        simulations it can start at a higher value, and there can also
        be 'holes' in the series if 'RPTONLY' has been used in THE
        ECLIPSE datafile.
        """
        return self.get_mini_step( False )

    def get_mini_step( self , report_only = False):
        """
        Will return a a python list of ministep values.
        
        If the optional argument @report_only is set to True, only
        dates values corresponding to report steps will be
        included. See documentation of property: 'mini_step' for
        further documentation.
        """
        if report_only:
            return self.__mini_stepR
        else:
            return self.__mini_step


    @property 
    def report_step( self ):
        """
        Will return a list of report steps.

        The simulator will typically use several simulation timesteps
        for each report step, and the number will change between
        different report steps. So - assuming that the first report
        step one has five simulations timesteps and the next two have
        three the report_step vector can look like:

          [...,1,1,1,1,1,2,2,2,3,3,3,....]
            
        """
        return self.get_report_step( False )

    def get_report_step( self , report_only = False):
        if report_only:
            return self.__report_stepR
        else:
            return self.__report_step

    #-----------------------------------------------------------------        
        
    def iget_days(self , time_index):
        """
        Returns the number of simulation days for element nr @time_index.
        """
        return cfunc.iget_sim_days( self , time_index )

    def iget_date(self , time_index):
        """
        Returns the simulation date for element nr @time_index.
        """
        return cfunc.iget_sim_time( self , time_index ).datetime()

    def iget_report( self , time_index ):
        """
        Returns the report step corresponding to @time_index.
        
        One report step will in general contain many ministeps.
        """
        return cfunc.iget_report_step( self , time_index )
    

    @property
    def length(self):
        """
        The number of timesteps in the dataset.
        """
        return cfunc.data_length( self )

    @property
    def first_day(self):
        """
        The first day we have simulation data for; normally 0.
        """
        return cfunc.get_first_day( self )

    @property 
    def sim_length( self ):
        """
        The length of the current dataset in simulation days.

        Will include the length of a leading restart section,
        irrespective of whether we have data for this or not.
        """
        return cfunc.sim_length( self )

    @property
    def start_date(self):
        """
        A Python date instance with the start date.

        The start time is taken from the SMSPEC file, and in case not
        all timesteps have been loaded, e.g. for a restarted case, the
        returned start_date might be different from the datetime of
        the first (loaded) timestep.
        """
        ctime = cfunc.get_start_date( self ) 
        return ctime.date()

    @property
    def end_date(self):
        """
        The date of the last (loaded) time step.
        """
        ctime = cfunc.get_end_date( self )
        return ctime.date()

    @property
    def data_start(self):
        """
        The first date we have data for.
        """
        ctime = cfunc.get_data_start( self )
        return ctime.date()
    

    @property
    def start_time(self):
        """
        A Python datetime instance with the start time.
        
        See start_date() for further details.
        """
        ctime = cfunc.get_start_date( self ) 
        return ctime.datetime()

    @property
    def end_time(self):
        """
        The time of the last (loaded) time step.
        """
        ctime = cfunc.get_end_date( self )
        return ctime.datetime()
    
    @property
    def last_report(self):
        """
        The number of the last report step in the dataset.
        """
        return cfunc.get_last_report_step( self )

    @property
    def first_report(self):
        """
        The number of the last report step in the dataset.
        """
        return cfunc.get_first_report_step( self )

    def first_gt_index( self , key , limit ):
        """
        Returns the first index where @key is above @limit.
        """
        key_index  = cfunc.get_general_var_index( self , key )
        time_index = cfunc.get_first_lt( self , key_index , limit )
        return time_index

    def first_lt_index( self , key , limit ):
        """
        Returns the first index where @key is below @limit.
        """
        key_index  = cfunc.get_general_var_index( self , key )
        time_index = cfunc.get_first_lt( self , key_index , limit )
        return time_index

    def first_gt( self , key , limit ):
        """
        First EclSumNode of @key which is above @limit.
        """
        vector = self[key]
        return vector.first_gt( limit )
    
    def first_lt(self , key , limit ):
        """
        First EclSumNode of @key which is below @limit.
        """
        vector = self[key]
        return vector.first_lt( limit )


    def keys( self , pattern = None):
        """
        Return a list of summary keys matching @pattern.
        
        The matching algorithm is ultimately based on the fnmatch()
        function, i.e. normal shell-character syntax is used. With
        @pattern == "WWCT:*" you will get a list of watercut keys for
        all wells. 
        
        If pattern is None you will get all the keys of summary
        object.
        """
        s = StringList()
        cfunc.select_matching_keys( self , pattern , s )
        return s.strings


    def fwrite(self , ecl_case = None):
        if ecl_case:
            cfunc.set_case( self , ecl_case )
            
        cfunc.fwrite_sum( self )
        
        
        



#################################################################

# 2. Creating a wrapper object around the libecl library, 
#    registering the type map : ecl_kw <-> EclKW
cwrapper = CWrapper( libecl.lib )
cwrapper.registerType( "ecl_sum" , EclSum )
cwrapper.registerType( "smspec_node" , EclSMSPECNode )


# 3. Installing the c-functions used to manipulate ecl_kw instances.
#    These functions are used when implementing the EclKW class, not
#    used outside this scope.
cfunc = CWrapperNameSpace("ecl_sum")

cfunc.create_well_list              = cwrapper.prototype("c_void_p ecl_sum_alloc_well_list( ecl_sum , char* )")
cfunc.create_group_list             = cwrapper.prototype("c_void_p ecl_sum_alloc_group_list( ecl_sum , char* )")
cfunc.fread_alloc                   = cwrapper.prototype("c_void_p ecl_sum_fread_alloc_case__( char* , char* , bool)") 
cfunc.iiget                         = cwrapper.prototype("double   ecl_sum_iget( ecl_sum , int , int)")
cfunc.free                          = cwrapper.prototype("void     ecl_sum_free( ecl_sum )")
cfunc.data_length                   = cwrapper.prototype("int      ecl_sum_get_data_length( ecl_sum )")
cfunc.iget_sim_days                 = cwrapper.prototype("double   ecl_sum_iget_sim_days( ecl_sum , int) ")
cfunc.iget_report_step              = cwrapper.prototype("int      ecl_sum_iget_report_step( ecl_sum , int) ")
cfunc.iget_mini_step                = cwrapper.prototype("int      ecl_sum_iget_mini_step( ecl_sum , int) ")
cfunc.iget_sim_time                 = cwrapper.prototype("time_t   ecl_sum_iget_sim_time( ecl_sum , int) ")
cfunc.get_report_end                = cwrapper.prototype("int      ecl_sum_iget_report_end( ecl_sum , int)")
cfunc.get_general_var               = cwrapper.prototype("double   ecl_sum_get_general_var( ecl_sum , int , char*)")
cfunc.get_general_var_index         = cwrapper.prototype("int      ecl_sum_get_general_var_params_index( ecl_sum , char*)")
cfunc.get_general_var_from_sim_days = cwrapper.prototype("double   ecl_sum_get_general_var_from_sim_days( ecl_sum , double , char*)")
cfunc.get_general_var_from_sim_time = cwrapper.prototype("double   ecl_sum_get_general_var_from_sim_time( ecl_sum , time_t , char*)")
cfunc.get_first_gt                  = cwrapper.prototype("int      ecl_sum_get_first_gt( ecl_sum , int , double )")
cfunc.get_first_lt                  = cwrapper.prototype("int      ecl_sum_get_first_lt( ecl_sum , int , double )")
cfunc.get_start_date                = cwrapper.prototype("time_t   ecl_sum_get_start_time( ecl_sum )")
cfunc.get_end_date                  = cwrapper.prototype("time_t   ecl_sum_get_end_time( ecl_sum )")
cfunc.get_last_report_step          = cwrapper.prototype("int      ecl_sum_get_last_report_step( ecl_sum )")
cfunc.get_first_report_step         = cwrapper.prototype("int      ecl_sum_get_first_report_step( ecl_sum )")
cfunc.iget_report_step              = cwrapper.prototype("int      ecl_sum_iget_report_step( ecl_sum , int )")
cfunc.select_matching_keys          = cwrapper.prototype("void     ecl_sum_select_matching_general_var_list( ecl_sum , char* , stringlist )")
cfunc.has_key                       = cwrapper.prototype("bool     ecl_sum_has_general_var( ecl_sum , char* )")
cfunc.check_sim_time                = cwrapper.prototype("bool     ecl_sum_check_sim_time( ecl_sum , time_t )") 
cfunc.check_sim_days                = cwrapper.prototype("bool     ecl_sum_check_sim_days( ecl_sum , double )") 
cfunc.sim_length                    = cwrapper.prototype("double   ecl_sum_get_sim_length( ecl_sum )")
cfunc.get_first_day                 = cwrapper.prototype("double   ecl_sum_get_first_day( ecl_sum )")
cfunc.get_data_start                = cwrapper.prototype("time_t   ecl_sum_get_data_start( ecl_sum )")

cfunc.get_unit                      = cwrapper.prototype("char*    ecl_sum_get_unit( ecl_sum , char*)") 
cfunc.get_simcase                   = cwrapper.prototype("char*    ecl_sum_get_case( ecl_sum )")
cfunc.get_base                      = cwrapper.prototype("char*    ecl_sum_get_base( ecl_sum )")
cfunc.get_path                      = cwrapper.prototype("char*    ecl_sum_get_path( ecl_sum )")
cfunc.get_abs_path                  = cwrapper.prototype("char*    ecl_sum_get_abs_path( ecl_sum )")
cfunc.get_report_step_from_time     = cwrapper.prototype("int      ecl_sum_get_report_step_from_time( ecl_sum , time_t)")
cfunc.get_report_step_from_days     = cwrapper.prototype("int      ecl_sum_get_report_step_from_days( ecl_sum , double)")
cfunc.get_report_time               = cwrapper.prototype("time_t   ecl_sum_get_report_time(ecl_sum , int)")

cfunc.fwrite_sum                    = cwrapper.prototype("void     ecl_sum_fwrite(ecl_sum)")
cfunc.set_case                      = cwrapper.prototype("void     ecl_sum_set_case(ecl_sum, char*)")
<<<<<<< HEAD
cfunc.alloc_time_vector             = cwrapper.prototype("time_vector ecl_sum_alloc_time_vector(ecl_sum, bool)")
cfunc.alloc_data_vector             = cwrapper.prototype("double_vector ecl_sum_alloc_data_vector(ecl_sum, int, bool)")
=======
cfunc.alloc_time_vector             = cwrapper.prototype("c_void_p ecl_sum_alloc_time_vector(ecl_sum, bool)")
cfunc.alloc_data_vector             = cwrapper.prototype("c_void_p ecl_sum_alloc_data_vector(ecl_sum, int, bool)")
>>>>>>> 4acd13f7
#-----------------------------------------------------------------
# smspec node related stuff

cfunc.get_var_node                  = cwrapper.prototype("c_void_p ecl_sum_get_general_var_node(ecl_sum , char* )")
cfunc.node_is_total                 = cwrapper.prototype("bool smspec_node_is_total( smspec_node )")
cfunc.node_is_historical            = cwrapper.prototype("bool smspec_node_is_historical( smspec_node )")
cfunc.node_is_rate                  = cwrapper.prototype("bool smspec_node_is_rate( smspec_node )")
cfunc.node_unit                     = cwrapper.prototype("char* smspec_node_get_unit( smspec_node )")
cfunc.node_wgname                   = cwrapper.prototype("char* smspec_node_get_wgname( smspec_node )")
cfunc.node_keyword                  = cwrapper.prototype("char* smspec_node_get_keyword( smspec_node )")
cfunc.node_num                      = cwrapper.prototype("int   smspec_node_get_num( smspec_node )")
cfunc.node_need_num                 = cwrapper.prototype("bool  smspec_node_need_nums( smspec_node )")<|MERGE_RESOLUTION|>--- conflicted
+++ resolved
@@ -1281,13 +1281,8 @@
 
 cfunc.fwrite_sum                    = cwrapper.prototype("void     ecl_sum_fwrite(ecl_sum)")
 cfunc.set_case                      = cwrapper.prototype("void     ecl_sum_set_case(ecl_sum, char*)")
-<<<<<<< HEAD
-cfunc.alloc_time_vector             = cwrapper.prototype("time_vector ecl_sum_alloc_time_vector(ecl_sum, bool)")
-cfunc.alloc_data_vector             = cwrapper.prototype("double_vector ecl_sum_alloc_data_vector(ecl_sum, int, bool)")
-=======
 cfunc.alloc_time_vector             = cwrapper.prototype("c_void_p ecl_sum_alloc_time_vector(ecl_sum, bool)")
 cfunc.alloc_data_vector             = cwrapper.prototype("c_void_p ecl_sum_alloc_data_vector(ecl_sum, int, bool)")
->>>>>>> 4acd13f7
 #-----------------------------------------------------------------
 # smspec node related stuff
 
