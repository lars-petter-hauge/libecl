--- conflicted
+++ resolved
@@ -14,12 +14,6 @@
 include( CheckFunctionExists )
 ENABLE_TESTING()
 
-<<<<<<< HEAD
-option( BUILD_ERT      "Build the full ERT application - Linux only" OFF)
-option( BUILD_ENS_PLOT "Build small Eclipse plotting program - no" OFF)
-
-=======
->>>>>>> c49f59f3
 if (${CMAKE_SYSTEM_NAME} MATCHES "Linux")
    set(ERT_LINUX TRUE )
    add_definitions( -DERT_LINUX )
@@ -41,14 +35,11 @@
 set(EXECUTABLE_OUTPUT_PATH ${CMAKE_CURRENT_BINARY_DIR}/bin)
 
 if (MSVC)
-<<<<<<< HEAD
    set( LIBRARY_TYPE STATIC )
    set( SHARED_LIB OFF )
-=======
-   set(SHARED_LIB OFF)
 else()
-   option( SHARED_LIB "Build shared libraries" ON)
->>>>>>> c49f59f3
+   set( LIBRARY_TYPE SHARED )
+   set( SHARED_LIB ON )
 endif()
 
 
@@ -72,35 +63,8 @@
 configure_file( ${PROJECT_SOURCE_DIR}/cmake/config/ert_build_config.h.in
                 ${PROJECT_BINARY_DIR}/ert_build_config.h )
 
-<<<<<<< HEAD
-set( libert_util_build_path   ${CMAKE_BINARY_DIR}/libert_util/src )
-set( libert_util_src_path     ${CMAKE_SOURCE_DIR}/libert_util/src )
-set( libecl_src_path          ${CMAKE_SOURCE_DIR}/libecl/src )
-set( libgeometry_src_path     ${CMAKE_SOURCE_DIR}/libgeometry/src )
-set( libwell_src_path         ${CMAKE_SOURCE_DIR}/libwell/src )
-set( libplot_src_path         ${CMAKE_SOURCE_DIR}/libplot/src )
-
-include_directories( ${libert_util_build_path}) 
-include_directories( ${libert_util_src_path} )
-
-if (BUILD_ERT)
-   # The full ERT build requires shared libraries due extensive use of dlopen().
-   set( LIBRARY_TYPE SHARED )
-   set( SHARED_LIB ON )
-else()
-   set( SHARED_LIB OFF CACHE BOOLEAN "Build shared libraries")
-   if (SHARED_LIB)
-      set( SHARED_LIB ON )
-   else()
-       set( LIBRARY_TYPE STATIC )
-   endif()     
-endif()
-
-
-=======
 include_directories( ${PROJECT_SOURCE_DIR}/libert_util/include )
 include_directories( ${PROJECT_BINARY_DIR}/libert_util/include )
->>>>>>> c49f59f3
 add_subdirectory( libert_util )
 
 include_directories( ${PROJECT_SOURCE_DIR}/libgeometry/include )
@@ -114,21 +78,10 @@
 include_directories( ${PROJECT_SOURCE_DIR}/libecl/include )
 add_subdirectory( libecl )
 
-<<<<<<< HEAD
-#-----------------------------------------------------------------
-if (BUILD_ERT)
-#-----------------------------------------------------------------
-   try_compile( DLOPEN ${CMAKE_BINARY_DIR} ${PROJECT_SOURCE_DIR}/CMake/Tests/test_dlopen.c )
-=======
-include_directories( ${PROJECT_SOURCE_DIR}/libecl_well/include )
-add_subdirectory( libecl_well )
-
-
 #-----------------------------------------------------------------
 if (BUILD_ERT)
 #-----------------------------------------------------------------
    try_compile( DLOPEN ${CMAKE_BINARY_DIR} ${PROJECT_SOURCE_DIR}/cmake/Tests/test_dlopen.c )
->>>>>>> c49f59f3
    if (DLOPEN)
       set(NEED_LIBDL OFF)    
    else()
