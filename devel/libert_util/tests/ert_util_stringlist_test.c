/*
   Copyright (C) 2012  Statoil ASA, Norway. 
    
   The file 'ert_util_stringlist_test.c' is part of ERT - Ensemble based Reservoir Tool. 
    
   ERT is free software: you can redistribute it and/or modify 
   it under the terms of the GNU General Public License as published by 
   the Free Software Foundation, either version 3 of the License, or 
   (at your option) any later version. 
    
   ERT is distributed in the hope that it will be useful, but WITHOUT ANY 
   WARRANTY; without even the implied warranty of MERCHANTABILITY or 
   FITNESS FOR A PARTICULAR PURPOSE.   
    
   See the GNU General Public License at <http://www.gnu.org/licenses/gpl.html> 
   for more details. 
*/
#include <stdlib.h>
#include <stdbool.h>

#include <ert/util/test_util.h>
#include <ert/util/stringlist.h>

void test_char() {
  const char * S1 = "S1";
  const char * S2 = "S2";
  const char * S3 = "S3";
  stringlist_type * s = stringlist_alloc_new();
  stringlist_append_ref( s , S1 );
  stringlist_append_ref( s , S2 );
  stringlist_append_ref( s , S3 );

  {
    char ** ref = stringlist_alloc_char_ref( s );
    char ** copy = stringlist_alloc_char_copy( s );
    int i;

    for (i=0; i < stringlist_get_size( s ); i++) {
      if (ref[i] != stringlist_iget(s , i))
        exit(1);

      if (strcmp( stringlist_iget( s , i ) , copy[i]) != 0)
        exit(1);

    }
  }
}



void test_reverse() {
  const char *s0 = "AAA";
  const char *s1 = "BBB";
  const char *s2 = "CCC";
  
  stringlist_type * s = stringlist_alloc_new();
  stringlist_append_ref( s , s0 );
  stringlist_append_ref( s , s1 );
  stringlist_append_ref( s , s2 );

  stringlist_reverse(s);

  test_assert_string_equal( s2 , stringlist_iget(s , 0 ));
  test_assert_string_equal( s1 , stringlist_iget(s , 1 ));
  test_assert_string_equal( s0 , stringlist_iget(s , 2 ));
}


<<<<<<< HEAD
void test_iget_as_int() {
  stringlist_type * s = stringlist_alloc_new();
  stringlist_append_ref(s , "1000" );
  stringlist_append_ref(s , "1000X" );
  stringlist_append_ref(s , "XXXX" );

  {
    int value;
    bool valid;

    value = stringlist_iget_as_int( s , 0 , &valid);
    test_assert_int_equal( value , 1000);
    test_assert_true( valid );
    
    value = stringlist_iget_as_int( s , 1 , &valid);
    test_assert_int_equal( value , -1);
    test_assert_false( valid );

    value = stringlist_iget_as_int( s , 2 , NULL);
    test_assert_int_equal( value , -1);
  }
}

=======
void test_empty() {
  stringlist_type * s = stringlist_alloc_new();
  stringlist_fprintf( s , "\n" , stdout );
}


>>>>>>> c6621efe

int main( int argc , char ** argv) {
  test_empty();
  test_char();
  test_reverse();
  test_iget_as_int();
  exit(0);
}<|MERGE_RESOLUTION|>--- conflicted
+++ resolved
@@ -66,7 +66,6 @@
 }
 
 
-<<<<<<< HEAD
 void test_iget_as_int() {
   stringlist_type * s = stringlist_alloc_new();
   stringlist_append_ref(s , "1000" );
@@ -90,14 +89,11 @@
   }
 }
 
-=======
 void test_empty() {
   stringlist_type * s = stringlist_alloc_new();
   stringlist_fprintf( s , "\n" , stdout );
 }
 
-
->>>>>>> c6621efe
 
 int main( int argc , char ** argv) {
   test_empty();
