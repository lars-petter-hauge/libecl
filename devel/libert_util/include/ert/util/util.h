/*
   Copyright (C) 2011  Statoil ASA, Norway. 
    
   The file 'util.h' is part of ERT - Ensemble based Reservoir Tool. 
    
   ERT is free software: you can redistribute it and/or modify 
   it under the terms of the GNU General Public License as published by 
   the Free Software Foundation, either version 3 of the License, or 
   (at your option) any later version. 
    
   ERT is distributed in the hope that it will be useful, but WITHOUT ANY 
   WARRANTY; without even the implied warranty of MERCHANTABILITY or 
   FITNESS FOR A PARTICULAR PURPOSE.   
    
   See the GNU General Public License at <http://www.gnu.org/licenses/gpl.html> 
   for more details. 
*/

#ifndef __UTIL_H__
#define __UTIL_H__

#include <stdbool.h>
#include <stdio.h>
#include <stdint.h>
#include <time.h>
#include <stdarg.h>

#ifdef HAVE_GETUID
#include <sys/stat.h>
#include <sys/types.h>
#endif

#ifdef ERT_WINDOWS
#define UTIL_PATH_SEP_STRING           "\\"   /* A \0 terminated separator used when we want a (char *) instance.                   */
#define UTIL_PATH_SEP_CHAR             '\\'   /* A simple character used when we want an actual char instance (i.e. not a pointer). */
#else
#define UTIL_PATH_SEP_STRING           "/"   /* A \0 terminated separator used when we want a (char *) instance.                   */
#define UTIL_PATH_SEP_CHAR             '/'   /* A simple character used when we want an actual char instance (i.e. not a pointer). */
#endif

#define UTIL_NEWLINE_STRING "          \n"       
#define UTIL_DEFAULT_MKDIR_MODE 0777         /* Directories are by default created with mode a+rwx - and then comes the umask ... */


#ifdef __cplusplus
extern"C" {
#endif



/*****************************************************************/
/*
  
*/


/*****************************************************************/
typedef void (walk_file_callback_ftype)   (const char * , /* The current directory */
                                           const char * , /* The current file / directory */
                                           void *);       /* Arbitrary argument */

typedef bool (walk_dir_callback_ftype)   (const char * , /* The current directory */
                                          const char * , /* The current file / directory */
                                          int          , /* The current depth in the file hiearcrcy. */
                                          void *);       /* Arbitrary argument */


typedef enum {left_pad   = 0,
              right_pad  = 1,
              center_pad = 2} string_alignement_type;

  //#define UTIL_CXX_MALLOC(var , num_elm) (typeof (var)) util_malloc( (num_elm) * sizeof var)

  void         util_bitmask_on(int *  , int );
  time_t       util_make_datetime(int , int , int , int , int , int );
  void         util_fprintf_datetime(time_t  , FILE * );
  void         util_fprintf_date(time_t  , FILE * );
  time_t       util_make_date(int , int , int);
  time_t       util_make_pure_date(time_t t);
  void         util_inplace_forward_days(time_t *  , double);
  time_t       util_file_mtime(const char * file);
  double       util_difftime(time_t  , time_t  , int *  , int *  , int *  , int *);
  double       util_difftime_days(time_t  , time_t );
<<<<<<< HEAD
  double       util_difftime_seconds( time_t start_time , time_t end_time);
=======
  bool         util_after( time_t t , time_t limit);
  bool         util_before( time_t t , time_t limit);
>>>>>>> 95b8e1ba
  bool         util_file_newer( const char * file , time_t t0);
  bool         util_file_older( const char * file , time_t t0);
  char       * util_alloc_date_string( time_t t );
  char       * util_alloc_date_stamp( );
  double       util_pow10(double x);
  bool         util_char_in(char c, int , const char *);
  char       * util_alloc_sprintf_va(const char * fmt , va_list ap);
  char       * util_alloc_sprintf(const char *  , ...);
  char       * util_realloc_sprintf(char * , const char *  , ...);
  void         util_fprintf_int(int , int , FILE * );
  void         util_fprintf_string(const char *  , int , string_alignement_type ,  FILE * );
  void         util_fprintf_double(double , int , int , char , FILE *);
  bool         util_fscanf_date(FILE * , time_t *);
  bool         util_sscanf_date(const char * , time_t *);
  char       * util_alloc_stdin_line();
  char       * util_realloc_stdin_line(char * );
  bool         util_is_executable(const char * );
  bool         util_entry_exists( const char * entry );
  bool         util_file_exists(const char *);
  bool         util_is_abs_path(const char * );
  char       * util_alloc_abs_path( const char * path );
  char       * util_alloc_rel_path( const char * root_path , const char * path);
  bool         util_fmt_bit8   (const char *);
  bool         util_fmt_bit8_stream(FILE * );
  void         util_make_path  (const char *);
  char       * util_newest_file(const char *, const char *);
  double       util_file_difftime(const char * , const char *);
  bool         util_file_update_required(const char *, const char *);
  size_t       util_file_size(const char *);
  void         util_clear_directory(const char *path, bool strict_uid , bool unlink_root);
  void         util_unlink_existing(const char *filename);
  void         util_strupr(char *);
  bool         util_string_equal(const char * s1 , const char * s2 );
  char       * util_alloc_strupr_copy(const char * );
  void         util_string_tr(char * , char , char);
  bool         util_copy_stream(FILE *, FILE *, int , void * , bool abort_on_error);
  void         util_move_file(const char * src_file , const char * target_file);
  void         util_move_file4( const char * src_name , const char * target_name , const char *src_path , const char * target_path);
  bool         util_copy_file(const char * , const char * );
  char       * util_alloc_cwd(void);
  bool         util_is_cwd( const char * path );
  char       * util_alloc_realpath(const char * );
  char       * util_alloc_realpath__(const char * input_path);
  bool         util_string_match(const char * string , const char * pattern);
  bool         util_string_has_wildcard( const char * s);
  bool         util_entry_readable( const char * entry );  
  bool         util_entry_writable( const char * entry );
  void         util_ftruncate(FILE * stream , long size);
  
  void         util_usleep( unsigned long micro_seconds );
  char       * util_blocking_alloc_stdin_line(unsigned long );

  int          util_roundf( float x );
  int          util_round( double x );


#ifdef HAVE_VA_COPY
#define UTIL_VA_COPY(target,src) va_copy(target,src)
#else
#define UTIL_VA_COPY(target,src) target = src
#endif


#ifdef HAVE_OPENDIR
  void         util_copy_directory(const char *  , const char * , const char *);
  void         util_walk_directory(const char * root_path , walk_file_callback_ftype * file_callback , void * file_callback_arg , walk_dir_callback_ftype * dir_callback , void * dir_callback_arg);
#endif


#ifdef HAVE_GETUID
  uid_t        util_get_entry_uid( const char * file );
  bool         util_addmode_if_owner( const char * filename , mode_t add_mode );
  bool         util_delmode_if_owner( const char * filename , mode_t del_mode);
  bool         util_chmod_if_owner( const char * filename , mode_t new_mode);
#endif 

#ifdef HAVE_PROC
  bool    util_proc_alive(pid_t pid);
#endif
  
  int          util_forward_line(FILE * , bool * );
  void         util_rewind_line(FILE *);
  int          util_count_content_file_lines(FILE * );
  int          util_count_file_lines(FILE * );
  FILE       * util_mkdir_fopen( const char * filename , const char * mode );
  int          util_fmove( FILE * stream , long offset , long shift);
  FILE       * util_fopen(const char *  , const char *);
  void         util_fclose( FILE * stream );
  bool         util_fopen_test(const char *, const char *);
  void         util_alloc_file_components(const char * , char ** , char **, char **);
  //char           * util_realloc_full_path(char * , const char *, const char *);
  char       * util_alloc_tmp_file(const char * , const char * , bool );
  char       * util_fscanf_alloc_line(FILE *, bool *);
  char       * util_fscanf_realloc_line(FILE *, bool * , char *);
  char       * util_fscanf_alloc_token(FILE * );
  void         util_fskip_token(FILE * );
  void         util_fskip_space(FILE *  ,  bool *);
  void         util_fskip_chars(FILE * , const char * , bool *);
  void         util_fskip_cchars(FILE * , const char * , bool *);
  bool         util_fscanf_int(FILE * , int * );
  bool         util_fscanf_bool(FILE * stream , bool * value);
  bool         util_sscanf_bool(const char * , bool *);
  bool         util_sscanf_octal_int(const char * buffer , unsigned int * value);
  int          util_strcmp_int( const char * s1 , const char * s2);
  int          util_strcmp_float( const char * s1 , const char * s2);
  bool         util_sscanf_int(const char * , int * );
  const char * util_parse_int(const char * , int * , bool *);
  const char * util_skip_sep(const char * , const char * , bool *);
  int          util_scanf_int_with_limits(const char * , int  , int  , int );
  char       * util_scanf_int_with_limits_return_char(const char * , int  , int  , int );
  void         util_printf_prompt(const char * , int , char , const char *);
  int          util_scanf_int(const char * , int);
  char       * util_scanf_int_return_char(const char * , int);
  double       util_scanf_double(const char * prompt , int prompt_len);
  char       * util_scanf_alloc_string(const char * );
  bool         util_sscanf_double(const char * , double * );
  //char   * util_alloc_full_path(const char *, const char *);
  char       * util_alloc_filename(const char * , const char *  , const char * );
  char       * util_realloc_filename(char *  , const char *  , const char *  , const char * );
  char       * util_alloc_strip_copy(const char *);
  char       * util_realloc_strip_copy(char *);
  void         util_set_strip_copy(char * , const char *);
  char       * util_alloc_string_sum(const char **  , int);
  char       * util_strcat_realloc(char *, const char * );
  char       * util_alloc_string_copy(const char *);
  char      ** util_stringlist_append_copy(char **  , int , const char * );
  char      ** util_stringlist_append_ref(char **  , int , const char * );
  char      ** util_alloc_stringlist_copy(const char **, int );
  void         util_split_string(const char *, const char *, int *, char ***);
  void         util_path_split(const char * , int *, char ***);
  void         util_binary_split_string(const char * , const char * , bool  , char ** , char ** );
  void         util_binary_split_string_from_max_length(const char * , const char * , int  , char ** , char ** );
  char       * util_alloc_joined_string(const char **  , int , const char * );
  char       * util_alloc_multiline_string(const char ** , int );
  char       * util_string_replace_alloc(const char *, const char *, const char *);
  char       * util_string_replacen_alloc(const char *, int , const char ** , const char **);
  int          util_string_replace_inplace(char ** , const char *  , const char *);
  char       * util_string_strip_chars_alloc(const char *, const char * );
  char       * util_realloc_string_copy(char * , const char *);
  char       * util_realloc_substring_copy(char * , const char *, int N);
  char       * util_realloc_dequoted_string(char *);
  char       * util_alloc_dequoted_copy(const char *s);
  void         util_safe_free(void *);
  void         util_free_stringlist(char **, int );
  void         util_free_NULL_terminated_stringlist(char ** string_list);
  char       * util_alloc_substring_copy(const char *, int offset , int N);
  bool         util_is_directory(const char * );
  bool         util_is_file(const char * );
  void         util_set_datetime_values(time_t , int * , int * , int * , int * , int *  , int *);
  void         util_set_date_values(time_t , int * , int * , int * );
  bool         util_is_first_day_in_month( time_t t);


  void     util_fread_from_buffer(void *  , size_t  , size_t , char ** );
  
  unsigned int util_clock_seed( );
  void         util_fread_dev_random(int , char * );
  void         util_fread_dev_urandom(int , char * );
  bool         util_string_isspace(const char * s);
  
  void    util_exit(const char * fmt , ...);
  void    util_abort(const char * fmt , ...);
  void    util_abort_signal(int );
  void    util_abort_append_version_info(const char * );
  void    util_abort_free_version_info();
  void    util_abort_set_executable( const char * argv0 );
  void *  util_realloc(void *  , size_t  );
  void *  util_malloc(size_t );
  void *  util_calloc( size_t elements , size_t element_size );
  void *  util_realloc_copy(void * org_ptr , const void * src , size_t byte_size );
  void *  util_alloc_copy(const void * , size_t );
  void    util_double_to_float(float  * , const double * , int );
  void    util_float_to_double(double * , const float  * , int );
  
  int     util_get_month_nr(const char * );
  
  char *  util_fread_alloc_file_content(const char * , int *);
  void    util_fwrite_string(const char * , FILE *);
  char *  util_fread_realloc_string(char *  , FILE *);
  char *  util_fread_alloc_string(FILE *);
  void    util_fskip_string(FILE *stream);
  void     util_endian_flip_vector(void * data , int element_size , int elements);
  int      util_proc_mem_free(void);
  
  
  void     util_apply_int_limits(int * , int , int );
  void     util_apply_float_limits(float * , float , float );
  void     util_apply_double_limits(double * , double , double );
  double   util_double_vector_mean(int , const double * );
  double   util_double_vector_stddev(int , const double * );
  void     util_double_vector_max_min(int  , const double *, double * , double *);
  void     util_update_double_max_min(double , double * , double * );
  void     util_update_float_max_min(float , float * , float * );
  void     util_update_int_max_min(int , int * , int * );
  float    util_float_max (float   , float );
  long int util_long_max(long int a , long int b);
  int      util_int_max   (int     , int);
  double   util_double_max(double  , double );
  float    util_float_min (float   , float );
  int      util_int_min   (int     , int);
  size_t   util_size_t_min(size_t a , size_t b);
  size_t   util_size_t_max(size_t a , size_t b);
  time_t   util_time_t_min(time_t a , time_t b);
  time_t   util_time_t_max(time_t a , time_t b);
  double   util_double_min(double  , double );
  void     util_fskip_lines(FILE * , int);
  bool     util_same_file(const char *  , const char * );
  void     util_read_path(const char * , int , bool , char *  );
  char *   util_fscanf_alloc_filename(const char * , int , int);
  void     util_read_string(const char *  , int  , char * );
  void     util_fread (void *, size_t , size_t , FILE * , const char * );
  void     util_fwrite(const void *, size_t , size_t , FILE * , const char * );
  time_t   util_fread_time_t(FILE * stream);
  int      util_fread_int(FILE * );
  long     util_fread_long(FILE * );
  bool     util_fread_bool(FILE * );
  double   util_fread_double(FILE * stream);
  void     util_fwrite_int   (int    , FILE * );
  void     util_fwrite_long  (long    , FILE * );
  void     util_fwrite_bool  (bool    , FILE * );
  void     util_fwrite_time_t  (time_t  , FILE * );
  void     util_fwrite_double(double , FILE * );
  void     util_fwrite_int_vector   (const int     * , int , FILE * , const char * );
  void     util_fwrite_double_vector(const double  * , int , FILE * , const char * );
  void     util_fread_char_vector(char * , int , FILE * , const char * );
  int      util_type_get_id( const void * data );

  
  bool     util_sscanf_bytesize(const char * , size_t *);
  void     util_sscanf_active_range(const char *  , int , bool * );
  int    * util_sscanf_alloc_active_list(const char *  , int * );
  int      util_get_current_linenr(FILE * stream);
  const char * util_update_path_var(const char * , const char * , bool );
  
  
  int      util_get_type( void * data );
  void     util_fskip_int(FILE * stream);
  void     util_fskip_long(FILE * stream);
  void     util_fskip_bool(FILE * stream);
  bool     util_fseek_string(FILE * stream , const char * string , bool skip_string , bool case_sensitive);
  char   * util_fscanf_alloc_upto(FILE * stream , const char * stop_string, bool include_stop_string);
  bool     util_files_equal( const char * file1 , const char * file2 );
  double   util_kahan_sum(const double *data, size_t N);
  int      util_fnmatch( const char * pattern , const char * string );
  void     util_localtime( time_t * t , struct tm * ts );

  char      ** util_alloc_PATH_list();
  char       * util_alloc_PATH_executable(const char * executable );
  char       * util_isscanf_alloc_envvar( const char * string , int env_index );
  void         util_setenv( const char * variable , const char * value);
  const char * util_interp_setenv( const char * variable , const char * value);
  void         util_unsetenv( const char * variable);
  char       * util_alloc_envvar( const char * value );
  bool         util_is_link(const char * );  // Will always return false on windows



#define UTIL_FWRITE_SCALAR(s,stream) { if (fwrite(&s , sizeof s , 1 , stream) != 1) util_abort("%s: write failed: %s\n",__func__ , strerror(errno)); }
#define UTIL_FREAD_SCALAR(s,stream)  { if (fread(&s , sizeof s , 1 , stream) != 1) util_abort("%s: read failed: %s\n",__func__ , strerror(errno)); }

#define UTIL_FWRITE_VECTOR(s,n,stream) { if (fwrite(s , sizeof s , (n) , stream) != (n)) util_abort("%s: write failed: %s \n",__func__ , strerror(errno)); }
#define UTIL_FREAD_VECTOR(s,n,stream)  { if (fread(s , sizeof s , (n) , stream) != (n)) util_abort("%s: read failed: %s \n",__func__ , strerror(errno)); }
  
#define CONTAINS_HEADER(TYPE) int util_sorted_contains_ ## TYPE(const TYPE * data , int size , TYPE value)
  CONTAINS_HEADER(int);
  CONTAINS_HEADER(time_t);
  CONTAINS_HEADER(size_t);
#undef CONTAINS_HEADER

/*****************************************************************/
/*
  The code below here is a simple functionality to support 'enum
  introspection'; the point is that when calling the library functions
  from Python/ctypes it is very valuable to have access to the enum
  values from the Python side. The enum defintions is just used during
  the compile phase, and then subsequently dropped. It is therefor
  impossible to determine enum values by inspecting the resulting
  object files.

  The approach which has been chosen is that each of the enums which
  should support 'introspection' from Python should have a function:

     const char * <enum>_iget(int index, int * value) {
        ...
     }
     
  which should take an enum element number as input argument and
  return a string representation of the corresponding enum element and
  also update the value reference to contain the corresponding enum
  value. If index is out of range the function should return NULL and
  also set value to -1. The python layer can then create an integer
  variable with the correct name and value in the calling module.

  The util_enum_element_type and the util_enum_iget() function are
  convenience functions which can be used to avoid indirectly
  repeating the enum definition in the <enum>_iget() function. 

  In the example below we create the enum definition in normal way in
  the header file, and then in addition we repeat the defintion in a
  #define a symbol which is used as argument in the <enum>_iget()
  function:


  header_file:
  ------------
  enum my_enum {
    INVALID = 0,
    VALUE1  = 2,
    VALUE2  = 17
  }
    
  // The enum definition is repeated; but at at least at the very same spot of the code.

  #define MY_ENUM_DEF  { .value = INVALID, .name="INVALID"} , {.value = VALUE1 , .name="VALUE1"} , {.value = VALUE2 , .name="VALUE2"}
  #define MY_ENUM_SIZE 3

  
  source file:
  ------------
  
  const char * my_enum_iget(int index, int * value) {
     return util_enum_iget( index , MY_ENUM_SIZE , (const util_enum_element_type []) MY_ENUM_DEF , value);
  }

*/  
   

typedef struct {
  int value;
  const char * name;
} util_enum_element_type;

const char * util_enum_iget( int index , int size , const util_enum_element_type * enum_defs , int * value);


/*****************************************************************/
/* Conditional section below here */

#ifdef WITH_ZLIB
  void     util_compress_buffer(const void * , int , void * , unsigned long * );
  int      util_fread_sizeof_compressed(FILE * stream);
  void     util_fread_compressed(void * , FILE * );
  void   * util_fread_alloc_compressed(FILE * );
  void     util_fwrite_compressed(const void * , int , FILE * );
#endif

#ifdef HAVE_SYMLINK
  void         util_make_slink(const char *, const char * );
  char       * util_alloc_link_target(const char * link);
  #ifdef HAVE_READLINKAT
    char     *   util_alloc_atlink_target(const char * path , const char * link);
  #endif
#endif

#ifdef HAVE_FORK
#include "util_fork.h"
#endif


#ifdef HAVE_LOCKF
  FILE       * util_fopen_lockf(const char * , const char * );
  bool     util_try_lockf(const char *  , mode_t  , int * );
#endif




#ifdef __cplusplus
}
#endif
#endif<|MERGE_RESOLUTION|>--- conflicted
+++ resolved
@@ -81,12 +81,9 @@
   time_t       util_file_mtime(const char * file);
   double       util_difftime(time_t  , time_t  , int *  , int *  , int *  , int *);
   double       util_difftime_days(time_t  , time_t );
-<<<<<<< HEAD
   double       util_difftime_seconds( time_t start_time , time_t end_time);
-=======
   bool         util_after( time_t t , time_t limit);
   bool         util_before( time_t t , time_t limit);
->>>>>>> 95b8e1ba
   bool         util_file_newer( const char * file , time_t t0);
   bool         util_file_older( const char * file , time_t t0);
   char       * util_alloc_date_string( time_t t );
