// Copyright (C) 2013 Statoil ASA, Norway.
//
// The file 'base_plot.js' is part of ERT - Ensemble based Reservoir Tool.
//
// ERT is free software: you can redistribute it and/or modify
// it under the terms of the GNU General Public License as published by
// the Free Software Foundation, either version 3 of the License, or
// (at your option) any later version.
//
// ERT is distributed in the hope that it will be useful, but WITHOUT ANY
// WARRANTY; without even the implied warranty of MERCHANTABILITY or
// FITNESS FOR A PARTICULAR PURPOSE.
//
// See the GNU General Public License at <http://www.gnu.org/licenses/gpl.html>
// for more details.

function BasePlot(element, x_dimension, y_dimension) {
    this.stored_data = [];
    this.margin = {left: 90, right: 20, top: 20, bottom: 30};
    this.root_elemenet = element;

    this.custom_y_min = null;
    this.custom_y_max = null;
    this.custom_x_min = null;
    this.custom_x_max = null;

    this.dimension_x = x_dimension;
    this.dimension_y = y_dimension;

    this.vertical_error_bar = true;
    this.error_bar_only = false;

    var group = this.root_elemenet.append("div")
        .attr("class", "plot");

    this.title = group.append("div")
        .attr("class", "plot-title")
        .text("No data");

    var plot_area = group.append("div").attr("class", "plot-area");

    this.width = 1024 - this.margin.left - this.margin.right;
    this.height = 512 - this.margin.top - this.margin.bottom;

    this.canvas = plot_area.append("canvas")
        .attr("id", "plot-canvas")
        .attr("width", this.width)
        .attr("height", this.height)
        .style("position", "absolute")
        .style("top", (this.margin.top) + "px")
        .style("left", (this.margin.left) + "px")
        .style("z-index", 5);

    this.overlay_canvas = plot_area.append("canvas")
        .attr("id", "plot-overlay-canvas")
        .attr("width", this.width)
        .attr("height", this.height)
        .style("position", "absolute")
        .style("top", (this.margin.top) + "px")
        .style("left", (this.margin.left) + "px")
        .style("z-index", 5);

    this.plot_group = plot_area.append("svg")
        .attr("class", "plot-svg")
        .style("z-index", 10);

    this.legend_group = group.append("div")
        .attr("class", "plot-legend-group");

    this.y_axis = d3.svg.axis()
        .scale(this.dimension_y.scale())
        .orient("left");

    this.dimension_y.format(this.y_axis, this.width);

    this.x_axis = d3.svg.axis()
        .scale(this.dimension_x.scale())
        .orient("bottom");

    this.dimension_x.format(this.x_axis, this.height);

    this.plot_group.append("g")
        .attr("class", "y axis pale")
        .attr("transform", "translate(" + this.margin.left + "," + this.margin.top + ")")
        .call(this.y_axis);

    this.plot_group.append("g")
        .attr("class", "x axis pale")
        .attr("transform", "translate(" + this.margin.left + ", " + (this.height + this.margin.top) + ")")
        .call(this.x_axis);



    this.x = this.dimension_x;
    this.y = this.dimension_y;

    this.legend = CanvasPlotLegend();
    this.legend_list = [];

    this.line_renderer = CanvasPlotLine().x(this.x).y(this.y);
    this.area_renderer = CanvasPlotArea().x(this.x).y(this.y);
    this.error_bar_renderer = CanvasErrorBar().x(this.x).y(this.y);
    this.stippled_line_renderer = CanvasPlotStippledLine().x(this.x).y(this.y);

    this.render_callback = null;
    this.pre_render_callback = null;
}

BasePlot.prototype.resize = function(width, height) {
    //Some magic margins...
    width = width - 80;
    height = height - 70;

    this.width = width - this.margin.left - this.margin.right;
    this.height = height - this.margin.top - this.margin.bottom;

    this.dimension_x.format(this.x_axis, this.height);
    this.dimension_y.format(this.y_axis, this.width);

    this.dimension_x.setRange(0, this.width);
    this.dimension_y.setRange(this.height, 0);

    this.plot_group.style("width", width + "px").style("height", height + "px");

    this.canvas.attr("width", this.width).attr("height", this.height);
    this.overlay_canvas.attr("width", this.width).attr("height", this.height);

    this.plot_group.select(".x.axis").attr("transform", "translate(" + this.margin.left + ", " + (this.height + this.margin.top) + ")");

    this.setData(this.stored_data);
};

BasePlot.prototype.setScales = function(x_min, x_max, y_min, y_max) {

    if(this.custom_y_min != y_min || this.custom_y_max != y_max ||
        this.custom_x_min != x_min || this.custom_x_max != x_max) {
        this.custom_y_min = y_min;
        this.custom_y_max = y_max;
        this.custom_x_min = x_min;
        this.custom_x_max = x_max;

        this.setData(this.stored_data);
    }
};


BasePlot.prototype.setYDomain = function(min_y, max_y) {
    if(!this.dimension_y.isOrdinal()) {
        var min = min_y;
        var max = max_y;

        if (this.custom_y_min != null) {
            min = this.custom_y_min;
        }

        if (this.custom_y_max != null) {
            max = this.custom_y_max;
        }

        this.dimension_y.setDomain(min, max);
    } else {
        this.dimension_y.setDomain(this.stored_data.caseList())
    }
};

BasePlot.prototype.setXDomain = function(min_x, max_x) {
    if(!this.dimension_x.isOrdinal()) {
        var min = min_x;
        var max = max_x;
        if (this.custom_x_min != null) {
            min = this.custom_x_min;
        }

        if (this.custom_x_max != null) {
            max = this.custom_x_max;
        }

        this.dimension_x.setDomain(min, max);
    } else {
        this.dimension_x.setDomain(this.stored_data.caseList())
    }
};


BasePlot.prototype.setData = function(data) {
    this.stored_data = data;

    this.title.text(data.name());

    if(data.hasBoundaries()) {
        this.setYDomain(data.minY(), data.maxY());
        this.setXDomain(data.minX(), data.maxX());
    }

    this.render();
};

BasePlot.prototype.render = function() {
    var data = this.stored_data;

    this.resetLegends();

    if(this.pre_render_callback != null) {
        this.pre_render_callback(data);
    }

    this.plot_group.select(".y.axis").call(this.y_axis);
    this.plot_group.select(".x.axis").call(this.x_axis);

    this.canvas.attr("width", this.width).attr("height", this.height);
    this.overlay_canvas.attr("width", this.width).attr("height", this.height);

    var context = this.canvas.node().getContext("2d");
    context.save();
    context.clearRect(0, 0, this.width, this.height);

    var overlay_context = this.overlay_canvas.node().getContext("2d");
    overlay_context.save();
    overlay_context.clearRect(0, 0, this.width, this.height);

    this.render_callback(context, data);
    this.renderObservations(overlay_context, data);
    this.renderRefcase(overlay_context, data);

    this.legend_group.selectAll(".plot-legend").data(this.legend_list).call(this.legend);

    overlay_context.restore();
    context.restore();
};

BasePlot.prototype.setRenderCallback = function(callback) {
    this.render_callback = callback;
};

BasePlot.prototype.setPreRenderCallback = function(callback) {
    this.pre_render_callback = callback;
};


BasePlot.prototype.resetLegends = function() {
    this.legend_list = [];
};

BasePlot.prototype.addLegend = function(style, name, render_function) {
    this.legend_list.push({"style": style, "name": name,"render_function": render_function});
};


BasePlot.prototype.renderObservations = function(context, data) {
    if(data.hasObservationData()) {
        var obs_data = data.observationData();
        if(obs_data.isContinuous() && !this.error_bar_only) {
            var x_values = obs_data.xValues();
            var y_values = obs_data.yValues();
            var std_values = obs_data.stdValues();

            var obs_x_area_samples = [];
            var obs_y_area_samples = [];

            for (var index = 0; index < x_values.length; index++) {
                obs_x_area_samples.push(x_values[index]);
                obs_y_area_samples.push(y_values[index] + std_values[index]);
            }

            for (var index = x_values.length - 1; index >= 0; index--) {
                obs_x_area_samples.push(x_values[index]);
                obs_y_area_samples.push(y_values[index] - std_values[index]);
            }

            this.area_renderer.style(STYLES["observation_area"]);
            this.area_renderer(context, obs_x_area_samples, obs_y_area_samples);

            this.stippled_line_renderer.style(STYLES["observation"]);
            this.stippled_line_renderer(context, x_values, y_values);
<<<<<<< HEAD

//            this.line_renderer.style(STYLES["observation"]);
//            this.line_renderer(context, x_values, y_values);


            this.addLegend(STYLES["observation"], "Observation", CanvasPlotLegend.simpleLine);
=======

            this.addLegend(STYLES["observation"], "Observation", CanvasPlotLegend.stippledLine);
>>>>>>> e7522822
            this.addLegend(STYLES["observation_area"], "Observation error", CanvasPlotLegend.filledCircle);
        } else {

            var obs_x_samples = obs_data.xValues();
            var obs_y_samples = obs_data.yValues();
            var obs_std_samples = obs_data.stdValues();

            for (var index = 0; index < obs_x_samples.length; index++) {
                var x = obs_x_samples[index];
                var y = obs_y_samples[index];
                var error = obs_std_samples[index];

                this.error_bar_renderer.style(STYLES["observation_error_bar"]);
                this.error_bar_renderer(context, x, y, error, this.vertical_error_bar);
            }
            this.addLegend(STYLES["observation_error_bar"], "Observation error bar", CanvasPlotLegend.errorBar);
        }
    }
};


BasePlot.prototype.renderRefcase = function(context, data) {
    if(data.hasRefcaseData()) {
        var refcase_data = data.refcaseData();
        var style = STYLES["refcase"];

        this.line_renderer.style(style);
        this.line_renderer(context, refcase_data.xValues(), refcase_data.yValues());

        this.addLegend(style, "Refcase", CanvasPlotLegend.simpleLine);
    }
};

BasePlot.prototype.createLineRenderer = function() {
    return CanvasPlotLine().x(this.x).y(this.y);
};

BasePlot.prototype.createCircleRenderer = function() {
    return CanvasCircle().x(this.x).y(this.y);
};


BasePlot.prototype.setVerticalErrorBar = function(vertical){
    this.vertical_error_bar = vertical;

};

BasePlot.prototype.setCustomSettings = function (settings) {
    if ("error_bar_only" in settings) {
        this.error_bar_only = settings["error_bar_only"];
    }
};


BasePlot.prototype.setLogScaleOnDimensionX = function(use_log_scale) {
    this.dimension_x.setIsLogScale(use_log_scale);
    this.x_axis.scale(this.dimension_x.scale());
    this.dimension_x.format(this.x_axis, this.height);
};

BasePlot.prototype.setLogScaleOnDimensionY = function(use_log_scale) {
    this.dimension_y.setIsLogScale(use_log_scale);
    this.y_axis.scale(this.dimension_y.scale());
    this.dimension_y.format(this.y_axis, this.width);
};

function isNumber(n) {
    return !isNaN(parseFloat(n)) && isFinite(n);
}<|MERGE_RESOLUTION|>--- conflicted
+++ resolved
@@ -272,17 +272,8 @@
 
             this.stippled_line_renderer.style(STYLES["observation"]);
             this.stippled_line_renderer(context, x_values, y_values);
-<<<<<<< HEAD
-
-//            this.line_renderer.style(STYLES["observation"]);
-//            this.line_renderer(context, x_values, y_values);
-
-
-            this.addLegend(STYLES["observation"], "Observation", CanvasPlotLegend.simpleLine);
-=======
 
             this.addLegend(STYLES["observation"], "Observation", CanvasPlotLegend.stippledLine);
->>>>>>> e7522822
             this.addLegend(STYLES["observation_area"], "Observation error", CanvasPlotLegend.filledCircle);
         } else {
 
