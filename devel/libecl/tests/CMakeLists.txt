add_executable( ecl_coarse_test ecl_coarse_test.c )
target_link_libraries( ecl_coarse_test ecl )
add_test( ecl_coarse_test  ${EXECUTABLE_OUTPUT_PATH}/ecl_coarse_test  ${PROJECT_SOURCE_DIR}/test-data/Statoil/ECLIPSE/LGCcase/LGC_TESTCASE2 )


add_executable( ecl_restart_test ecl_restart_test.c )
target_link_libraries( ecl_restart_test ecl )
add_test( ecl_restart_test ${EXECUTABLE_OUTPUT_PATH}/ecl_restart_test ${PROJECT_SOURCE_DIR}/test-data/Statoil/ECLIPSE/Gurbat/ECLIPSE.UNRST )



add_executable( ecl_lgr_test ecl_lgr_test.c )
target_link_libraries( ecl_lgr_test ecl )
add_test( ecl_lgr_test1    ${EXECUTABLE_OUTPUT_PATH}/ecl_lgr_test     ${PROJECT_SOURCE_DIR}/test-data/Statoil/ECLIPSE/10kcase/TEST10K_FLT_LGR_NNC.EGRID)
add_test( ecl_lgr_test2    ${EXECUTABLE_OUTPUT_PATH}/ecl_lgr_test     ${PROJECT_SOURCE_DIR}/test-data/Statoil/ECLIPSE/10kcase/TEST10K_FLT_LGR_NNC.GRID)


add_executable( ecl_grid_simple ecl_grid_simple.c )
target_link_libraries( ecl_grid_simple ecl )
add_test( ecl_grid_simple ${EXECUTABLE_OUTPUT_PATH}/ecl_grid_simple  ${PROJECT_SOURCE_DIR}/test-data/Statoil/ECLIPSE/Gurbat/ECLIPSE.EGRID )


add_executable( ecl_grid_dims ecl_grid_dims.c )
target_link_libraries( ecl_grid_dims ecl )

add_test( ecl_grid_dims0 ${EXECUTABLE_OUTPUT_PATH}/ecl_grid_dims  )
add_test( ecl_grid_dims1 ${EXECUTABLE_OUTPUT_PATH}/ecl_grid_dims  ${PROJECT_SOURCE_DIR}/test-data/Statoil/ECLIPSE/Gurbat/ECLIPSE.EGRID ${PROJECT_SOURCE_DIR}/test-data/Statoil/ECLIPSE/Gurbat/ECLIPSE.INIT )
add_test( ecl_grid_dims2 ${EXECUTABLE_OUTPUT_PATH}/ecl_grid_dims  ${PROJECT_SOURCE_DIR}/test-data/Statoil/ECLIPSE/Gurbat/ECLIPSE.GRID  ${PROJECT_SOURCE_DIR}/test-data/Statoil/ECLIPSE/Gurbat/ECLIPSE.INIT)
add_test( ecl_grid_dims3 ${EXECUTABLE_OUTPUT_PATH}/ecl_grid_dims  ${PROJECT_SOURCE_DIR}/test-data/Statoil/ECLIPSE/Gurbat/ECLIPSE.EGRID )
add_test( ecl_grid_dims4 ${EXECUTABLE_OUTPUT_PATH}/ecl_grid_dims  ${PROJECT_SOURCE_DIR}/test-data/Statoil/ECLIPSE/Gurbat/ECLIPSE.GRID  ) 
add_test( ecl_grid_dims5 ${EXECUTABLE_OUTPUT_PATH}/ecl_grid_dims  ${PROJECT_SOURCE_DIR}/test-data/Statoil/ECLIPSE/AmalgLGRcase/TESTCASE_AMALG_LGR.EGRID 
                                                                  ${PROJECT_SOURCE_DIR}/test-data/Statoil/ECLIPSE/AmalgLGRcase/TESTCASE_AMALG_LGR.INIT )





add_executable( ecl_kw_grdecl ecl_kw_grdecl.c )
target_link_libraries( ecl_kw_grdecl ecl )
add_test( ecl_kw_grdecl ${EXECUTABLE_OUTPUT_PATH}/ecl_kw_grdecl )

add_executable( ecl_kw_equal ecl_kw_equal.c )
target_link_libraries( ecl_kw_equal ecl )
add_test( ecl_kw_equal ${EXECUTABLE_OUTPUT_PATH}/ecl_kw_equal )


add_executable( ecl_dualp ecl_dualp.c )
target_link_libraries( ecl_dualp ecl )
add_test( ecl_dualp ${EXECUTABLE_OUTPUT_PATH}/ecl_dualp  ${PROJECT_SOURCE_DIR}/test-data/Statoil/ECLIPSE/LGCcase/LGC_TESTCASE2 )

add_executable( ecl_util_month_range ecl_util_month_range.c )
target_link_libraries( ecl_util_month_range ecl )
add_test( ecl_util_month_range ${EXECUTABLE_OUTPUT_PATH}/ecl_util_month_range  )

add_executable( ecl_sum_test ecl_sum_test.c )
target_link_libraries( ecl_sum_test ecl )
add_test( ecl_sum_test ${EXECUTABLE_OUTPUT_PATH}/ecl_sum_test ${PROJECT_SOURCE_DIR}/test-data/Statoil/ECLIPSE/Gurbat/ECLIPSE )

add_executable( ecl_fortio ecl_fortio.c )
target_link_libraries( ecl_fortio  ecl )
add_test( ecl_fortio ${EXECUTABLE_OUTPUT_PATH}/ecl_fortio ${PROJECT_SOURCE_DIR}/test-data/Statoil/ECLIPSE/Gurbat/ECLIPSE.UNRST )

add_executable( ecl_file ecl_file.c )
target_link_libraries( ecl_file  ecl )
add_test( ecl_file ${EXECUTABLE_OUTPUT_PATH}/ecl_file ${PROJECT_SOURCE_DIR}/test-data/Statoil/ECLIPSE/Gurbat/ECLIPSE.UNRST ECLIPSE.UNRST)

add_executable( ecl_fmt ecl_fmt.c )
target_link_libraries( ecl_fmt  ecl )
add_test( ecl_fmt ${EXECUTABLE_OUTPUT_PATH}/ecl_fmt ${PROJECT_SOURCE_DIR}/test-data/Statoil/ECLIPSE/Gurbat/ECLIPSE.UNRST ${PROJECT_SOURCE_DIR}/test-data/Statoil/ECLIPSE/Gurbat/ECLIPSE.DATA)


add_executable( ecl_rsthead ecl_rsthead.c )
target_link_libraries( ecl_rsthead ecl )
add_test( ecl_rsthead ${EXECUTABLE_OUTPUT_PATH}/ecl_rsthead ${PROJECT_SOURCE_DIR}/test-data/Statoil/ECLIPSE/Gurbat/ECLIPSE.UNRST 
                                                            ${PROJECT_SOURCE_DIR}/test-data/Statoil/ECLIPSE/DualPoro/DUALPORO.X0005 ) 

set_property( TEST ecl_fmt         PROPERTY LABELS Statoil )
set_property( TEST ecl_coarse_test PROPERTY LABELS Statoil )
set_property( TEST ecl_restart_test PROPERTY LABELS Statoil )
set_property( TEST ecl_lgr_test1 PROPERTY LABELS Statoil )
set_property( TEST ecl_lgr_test2 PROPERTY LABELS Statoil )
set_property( TEST ecl_grid_simple PROPERTY LABELS Statoil )
set_property( TEST ecl_dualp PROPERTY LABELS Statoil )
set_property( TEST ecl_sum_test PROPERTY LABELS Statoil )
set_property( TEST ecl_fortio PROPERTY LABELS Statoil)
<<<<<<< HEAD
=======

>>>>>>> bcad8300
set_property( TEST ecl_grid_dims1 PROPERTY LABELS Statoil )
set_property( TEST ecl_grid_dims2 PROPERTY LABELS Statoil )
set_property( TEST ecl_grid_dims3 PROPERTY LABELS Statoil )
set_property( TEST ecl_grid_dims4 PROPERTY LABELS Statoil )
<<<<<<< HEAD
set_property( TEST ecl_grid_dims5 PROPERTY LABELS Statoil )
=======
set_property( TEST ecl_grid_dims5 PROPERTY LABELS Statoil )
set_property( TEST ecl_file PROPERTY LABELS Statoil)
set_property( TEST ecl_rsthead PROPERTY LABELS Statoil)
>>>>>>> bcad8300
<|MERGE_RESOLUTION|>--- conflicted
+++ resolved
@@ -83,18 +83,11 @@
 set_property( TEST ecl_dualp PROPERTY LABELS Statoil )
 set_property( TEST ecl_sum_test PROPERTY LABELS Statoil )
 set_property( TEST ecl_fortio PROPERTY LABELS Statoil)
-<<<<<<< HEAD
-=======
 
->>>>>>> bcad8300
 set_property( TEST ecl_grid_dims1 PROPERTY LABELS Statoil )
 set_property( TEST ecl_grid_dims2 PROPERTY LABELS Statoil )
 set_property( TEST ecl_grid_dims3 PROPERTY LABELS Statoil )
 set_property( TEST ecl_grid_dims4 PROPERTY LABELS Statoil )
-<<<<<<< HEAD
-set_property( TEST ecl_grid_dims5 PROPERTY LABELS Statoil )
-=======
 set_property( TEST ecl_grid_dims5 PROPERTY LABELS Statoil )
 set_property( TEST ecl_file PROPERTY LABELS Statoil)
-set_property( TEST ecl_rsthead PROPERTY LABELS Statoil)
->>>>>>> bcad8300
+set_property( TEST ecl_rsthead PROPERTY LABELS Statoil)