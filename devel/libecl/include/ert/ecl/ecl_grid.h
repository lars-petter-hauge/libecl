/*
   Copyright (C) 2011  Statoil ASA, Norway. 
    
   The file 'ecl_grid.h' is part of ERT - Ensemble based Reservoir Tool. 
    
   ERT is free software: you can redistribute it and/or modify 
   it under the terms of the GNU General Public License as published by 
   the Free Software Foundation, either version 3 of the License, or 
   (at your option) any later version. 
    
   ERT is distributed in the hope that it will be useful, but WITHOUT ANY 
   WARRANTY; without even the implied warranty of MERCHANTABILITY or 
   FITNESS FOR A PARTICULAR PURPOSE.   
    
   See the GNU General Public License at <http://www.gnu.org/licenses/gpl.html> 
   for more details. 
*/

#ifndef __ECL_GRID_H__
#define __ECL_GRID_H__
#ifdef __cplusplus
extern "C" {
#endif
#include <stdbool.h>

#include <ert/util/double_vector.h>
#include <ert/util/int_vector.h>
#include <ert/util/stringlist.h>

#include <ert/ecl/ecl_coarse_cell.h>
#include <ert/ecl/ecl_kw.h>  
#include <ert/ecl/grid_dims.h>
#include <ert/ecl/nnc_info.h>

<<<<<<< HEAD
#define ECL_GRID_GLOBAL_GRID   "Global"  // used as key in hash tables over grids.

=======
  
  #define  ECL_GRID_MAINGRID_LGR_NR 0
>>>>>>> 89f5a86d

  typedef double (block_function_ftype) ( const double_vector_type *); 
  typedef struct ecl_grid_struct ecl_grid_type;

  bool                         ecl_grid_have_coarse_cells( const ecl_grid_type * main_grid );
  bool                         ecl_grid_cell_in_coarse_group1( const ecl_grid_type * main_grid , int global_index );   
  bool                         ecl_grid_cell_in_coarse_group3( const ecl_grid_type * main_grid , int i , int j , int k);   
  int                          ecl_grid_get_num_coarse_groups( const ecl_grid_type * main_grid );
  ecl_coarse_cell_type       * ecl_grid_iget_coarse_group( const ecl_grid_type * ecl_grid , int coarse_nr );
  ecl_coarse_cell_type       * ecl_grid_get_cell_coarse_group1( const ecl_grid_type * ecl_grid , int global_index);
  ecl_coarse_cell_type       * ecl_grid_get_cell_coarse_group3( const ecl_grid_type * ecl_grid , int i , int j , int k);
  

  void            ecl_grid_get_column_property(const ecl_grid_type * ecl_grid , const ecl_kw_type * ecl_kw , int i , int j, double_vector_type * column);
  int             ecl_grid_get_global_index_from_xy_top( const ecl_grid_type * ecl_grid , double x , double y);
  int             ecl_grid_get_global_index_from_xy_bottom( const ecl_grid_type * ecl_grid , double x , double y);
  
  void            ecl_grid_get_corner_xyz3(const ecl_grid_type * grid , int i , int j , int k, int corner_nr , double * xpos , double * ypos , double * zpos );
  void            ecl_grid_get_corner_xyz1(const ecl_grid_type * grid , int global_index , int corner_nr , double * xpos , double * ypos , double * zpos );
  
  double          ecl_grid_get_cell_thickness3( const ecl_grid_type * grid , int i , int j , int k);
  double          ecl_grid_get_cell_thickness1( const ecl_grid_type * grid , int global_index );
  double          ecl_grid_get_cdepth1(const ecl_grid_type * grid , int global_index);
  double          ecl_grid_get_cdepth3(const ecl_grid_type * grid , int i, int j , int k);
  double          ecl_grid_get_depth3(const ecl_grid_type * grid , int i, int j , int k);
  int             ecl_grid_get_global_index_from_xy( const ecl_grid_type * ecl_grid , int k , bool lower_layer , double x , double y);
  bool            ecl_grid_cell_contains_xyz1( const ecl_grid_type * ecl_grid , int global_index , double x , double y , double z);
  bool            ecl_grid_cell_contains_xyz3( const ecl_grid_type * ecl_grid , int i , int j , int k, double x , double y , double z );
  double          ecl_grid_get_cell_volume1( const ecl_grid_type * ecl_grid, int global_index );
  double          ecl_grid_get_cell_volume3( const ecl_grid_type * ecl_grid, int i , int j , int k);
  bool            ecl_grid_cell_contains1(const ecl_grid_type * grid , int global_index , double x , double y , double z);
  bool            ecl_grid_cell_contains3(const ecl_grid_type * grid , int i , int j ,int k , double x , double y , double z);
  int             ecl_grid_get_global_index_from_xyz(ecl_grid_type * grid , double x , double y , double z , int start_index);
  const  char   * ecl_grid_get_name( const ecl_grid_type * );
  int             ecl_grid_get_active_index3(const ecl_grid_type * ecl_grid , int i , int j , int k);
  int             ecl_grid_get_active_index1(const ecl_grid_type * ecl_grid , int global_index);
  int             ecl_grid_get_active_fracture_index3(const ecl_grid_type * ecl_grid , int i , int j , int k);
  int             ecl_grid_get_active_fracture_index1(const ecl_grid_type * ecl_grid , int global_index);
  bool            ecl_grid_cell_active3(const ecl_grid_type * , int  , int  , int );
  bool            ecl_grid_cell_active1(const ecl_grid_type * , int);
  bool            ecl_grid_ijk_valid(const ecl_grid_type * , int  , int , int ); 
  int             ecl_grid_get_global_index3(const ecl_grid_type * , int  , int , int );
  int             ecl_grid_get_global_index1A(const ecl_grid_type * ecl_grid , int active_index);
  int             ecl_grid_get_global_index1F(const ecl_grid_type * ecl_grid , int active_fracture_index);
     
  const nnc_info_type * ecl_grid_get_cell_nnc_info3( const ecl_grid_type * grid , int i , int j , int k); 
  const nnc_info_type * ecl_grid_get_cell_nnc_info1( const ecl_grid_type * grid , int global_index); 
  
  ecl_grid_type * ecl_grid_alloc_GRDECL_kw( int nx, int ny , int nz , const ecl_kw_type * zcorn_kw , const ecl_kw_type * coord_kw , const ecl_kw_type * actnum_kw , const ecl_kw_type * mapaxes_kw );
  ecl_grid_type * ecl_grid_alloc_GRDECL_data(int , int , int , const float *  , const float *  , const int * , const float * mapaxes);
  ecl_grid_type * ecl_grid_alloc_GRID_data(int num_coords , int nx, int ny , int nz , int coords_size , int ** coords , float ** corners , const float * mapaxes);
  ecl_grid_type * ecl_grid_alloc(const char * );
  ecl_grid_type * ecl_grid_load_case( const char * case_input );
  ecl_grid_type * ecl_grid_alloc_rectangular( int nx , int ny , int nz , double dx , double dy , double dz , const int * actnum);
  ecl_grid_type * ecl_grid_alloc_regular( int nx, int ny , int nz , const double * ivec, const double * jvec , const double * kvec , const int * actnum);
    
  bool            ecl_grid_exists( const char * case_input );
  char          * ecl_grid_alloc_case_filename( const char * case_input );
  
  void            ecl_grid_free(ecl_grid_type * );
  void            ecl_grid_free__( void * arg );
  grid_dims_type  ecl_grid_iget_dims( const ecl_grid_type * grid , int grid_nr);
  void            ecl_grid_get_dims(const ecl_grid_type * , int *, int * , int * , int *);
  int             ecl_grid_get_nz( const ecl_grid_type * grid );
  int             ecl_grid_get_nx( const ecl_grid_type * grid );
  int             ecl_grid_get_ny( const ecl_grid_type * grid );
  int             ecl_grid_get_nactive( const ecl_grid_type * grid );
  int             ecl_grid_get_nactive_fracture( const ecl_grid_type * grid );
  int             ecl_grid_get_active_index(const ecl_grid_type *  , int  , int  , int );
  void            ecl_grid_summarize(const ecl_grid_type * );
  void            ecl_grid_get_ijk1(const ecl_grid_type * , int global_index , int *, int * , int *);
  void            ecl_grid_get_ijk1A(const ecl_grid_type * , int active_index, int *, int * , int *);
  void            ecl_grid_get_ijk_from_active_index(const ecl_grid_type *, int , int *, int * , int * );
  void            ecl_grid_get_xyz3(const ecl_grid_type * , int , int , int , double * , double * , double *);
  void            ecl_grid_get_xyz1(const ecl_grid_type * grid , int global_index , double *xpos , double *ypos , double *zpos);
  void            ecl_grid_get_xyz1A(const ecl_grid_type * grid , int active_index , double *xpos , double *ypos , double *zpos);
  int             ecl_grid_get_global_size( const ecl_grid_type * ecl_grid );
  bool            ecl_grid_compare(const ecl_grid_type * g1 , const ecl_grid_type * g2 , bool include_lgr, bool verbose);
  int             ecl_grid_get_active_size( const ecl_grid_type * ecl_grid );
  
  double          ecl_grid_get_bottom1(const ecl_grid_type * grid , int global_index);
  double          ecl_grid_get_bottom3(const ecl_grid_type * grid , int i, int j , int k);
  double          ecl_grid_get_bottom1A(const ecl_grid_type * grid , int active_index);
  double          ecl_grid_get_top1(const ecl_grid_type * grid , int global_index);
  double          ecl_grid_get_top3(const ecl_grid_type * grid , int i, int j , int k);
  double          ecl_grid_get_top1A(const ecl_grid_type * grid , int active_index);
  double          ecl_grid_get_top2(const ecl_grid_type * grid , int i, int j);
  double          ecl_grid_get_bottom2(const ecl_grid_type * grid , int i, int j);
  int             ecl_grid_locate_depth( const ecl_grid_type * grid , double depth , int i , int j );
  
  void            ecl_grid_alloc_blocking_variables(ecl_grid_type * , int );
  void            ecl_grid_init_blocking(ecl_grid_type * );
  double          ecl_grid_block_eval3d(ecl_grid_type * grid , int i, int j , int k ,block_function_ftype * blockf );
  int             ecl_grid_get_block_count3d(const ecl_grid_type * ecl_grid , int i , int j, int k);
  bool            ecl_grid_block_value_3d(ecl_grid_type * , double  , double  ,double , double);
  
  bool            ecl_grid_cell_invalid1(const ecl_grid_type * ecl_grid , int global_index);
  bool            ecl_grid_cell_invalid3(const ecl_grid_type * ecl_grid , int i , int j , int k);
  double          ecl_grid_cell_invalid1A(const ecl_grid_type * grid , int active_index);
  
  void            ecl_grid_dump(const ecl_grid_type * grid , FILE * stream);
  void            ecl_grid_dump_ascii(const ecl_grid_type * grid , bool active_only , FILE * stream);
    
  /* lgr related functions */
  const ecl_grid_type   * ecl_grid_get_cell_lgr3(const ecl_grid_type * grid , int i, int j , int k);
  const ecl_grid_type   * ecl_grid_get_cell_lgr1A(const ecl_grid_type * grid , int active_index);
  const ecl_grid_type   * ecl_grid_get_cell_lgr1(const ecl_grid_type * grid , int global_index );
  int                     ecl_grid_get_num_lgr(const ecl_grid_type * main_grid );
  int                     ecl_grid_get_lgr_nr( const ecl_grid_type * ecl_grid );
  ecl_grid_type         * ecl_grid_iget_lgr(const ecl_grid_type * main_grid , int lgr_index); 
  ecl_grid_type         * ecl_grid_get_lgr_from_lgr_nr(const ecl_grid_type * main_grid, int lgr_nr);
  ecl_grid_type         * ecl_grid_get_lgr(const ecl_grid_type * main_grid, const char * __lgr_name);
  bool                    ecl_grid_has_lgr(const ecl_grid_type * main_grid, const char * __lgr_name);
  const char            * ecl_grid_iget_lgr_name( const ecl_grid_type * ecl_grid , int lgr_nr);
  stringlist_type       * ecl_grid_alloc_lgr_name_list(const ecl_grid_type * ecl_grid);
  int                     ecl_grid_get_parent_cell1( const ecl_grid_type * grid , int global_index);
  int                     ecl_grid_get_parent_cell3( const ecl_grid_type * grid , int i , int j , int k);
  const ecl_grid_type   * ecl_grid_get_global_grid( const ecl_grid_type * grid );
  bool                    ecl_grid_is_lgr( const ecl_grid_type * ecl_grid );
  
  double                ecl_grid_get_property(const ecl_grid_type * ecl_grid , const ecl_kw_type * ecl_kw , int i , int j , int k);
  float                 ecl_grid_get_float_property(const ecl_grid_type * ecl_grid , const ecl_kw_type * ecl_kw , int i , int j , int k);
  double                ecl_grid_get_double_property(const ecl_grid_type * ecl_grid , const ecl_kw_type * ecl_kw , int i , int j , int k);
  int                   ecl_grid_get_int_property(const ecl_grid_type * ecl_grid , const ecl_kw_type * ecl_kw , int i , int j , int k);
  
  void                    ecl_grid_grdecl_fprintf_kw( const ecl_grid_type * ecl_grid , const ecl_kw_type * ecl_kw , const char * special_header , FILE * stream , double double_default);
  bool                    ecl_grid_test_lgr_consistency( const ecl_grid_type * ecl_grid );
  
  void                    ecl_grid_fwrite_EGRID(  ecl_grid_type * grid , const char * filename);
  void                    ecl_grid_fwrite_GRID( const ecl_grid_type * grid , const char * filename);
  void                    ecl_grid_fprintf_grdecl(  ecl_grid_type * grid , FILE * stream );
  void                    ecl_grid_fwrite_EGRID_header__( int dims[3] , const float mapaxes[6], int dualp_flag , fortio_type * fortio);
  void                    ecl_grid_fwrite_EGRID_header( int dims[3] , const float mapaxes[6], fortio_type * fortio);
  
  float          * ecl_grid_alloc_zcorn_data( const ecl_grid_type * grid );
  ecl_kw_type    * ecl_grid_alloc_zcorn_kw( const ecl_grid_type * grid );
  int            * ecl_grid_alloc_actnum_data( const ecl_grid_type * grid );
  ecl_kw_type    * ecl_grid_alloc_actnum_kw( const ecl_grid_type * grid );
  ecl_kw_type    * ecl_grid_alloc_hostnum_kw( const ecl_grid_type * grid );
  ecl_kw_type    * ecl_grid_alloc_gridhead_kw( int nx, int ny , int nz , int grid_nr);
  
  void             ecl_grid_ri_export( const ecl_grid_type * ecl_grid , double * ri_points);
  void             ecl_grid_cell_ri_export( const ecl_grid_type * ecl_grid , int global_index , double * ri_points);

  bool             ecl_grid_dual_grid( const ecl_grid_type * ecl_grid );

  UTIL_IS_INSTANCE_HEADER( ecl_grid );
  
#ifdef __cplusplus
}
#endif
#endif<|MERGE_RESOLUTION|>--- conflicted
+++ resolved
@@ -32,13 +32,8 @@
 #include <ert/ecl/grid_dims.h>
 #include <ert/ecl/nnc_info.h>
 
-<<<<<<< HEAD
 #define ECL_GRID_GLOBAL_GRID   "Global"  // used as key in hash tables over grids.
-
-=======
-  
-  #define  ECL_GRID_MAINGRID_LGR_NR 0
->>>>>>> 89f5a86d
+#define  ECL_GRID_MAINGRID_LGR_NR 0
 
   typedef double (block_function_ftype) ( const double_vector_type *); 
   typedef struct ecl_grid_struct ecl_grid_type;
